--- conflicted
+++ resolved
@@ -191,11 +191,7 @@
 
 `atlas_uv` is the uv corresponding to the texel within `u_image`, the atlas CF has generated behinds the scenes for any sprites to be drawn. This isn't a particularly useful thing to have access to, but is here just in case. You can freely access `u_image` and use `atlas_uv` for this particular fragment, such as for multisampling algorithms. For pixel art games it's important to sample using the function `smooth_uv`, something like so: `smooth_uv(v_uv, u_texture_size)` to generate a uv coordinate that will scale pixel art correctly.
 
-<<<<<<< HEAD
 `screen_uv` is a position relative to the screen, where (0,0) is the top-left, and (1,1) is the bottom-right of the screen.
-=======
-`screen_uv` is a position relative to the screen, where (0,0) is the top right, and (1,1) is the bottom left of the screen.
->>>>>>> 8ea64bbb
 
 `params` are four optional floats. They come from vertex attributes set by [cf_draw_push_vertex_attributes](https://randygaul.github.io/cute_framework/#/draw/cf_draw_push_vertex_attributes). Each different item drawn through CF's draw API will attach the previously pushed attributes onto their vertices. These four floats are general-purpose, and only used to pass into the `shader` function. Use them to pack information to implement your own custom visual FX, such as color tinting, or anything else on a per-object basis.
 
