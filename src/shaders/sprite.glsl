--- conflicted
+++ resolved
@@ -133,12 +133,7 @@
 
 		//c = vec4(0.5);
 		c.a *= v_alpha;
-<<<<<<< HEAD
-=======
-		c = mix(c, gamma(overlay(c, v_col)), is_sprite) * c.a;
-		c = mix(c, v_col, is_shape);
-		c = mix(c, v_col * c.a, is_text);
->>>>>>> 088f315a
+
 		if (c.a == 0) discard;
 		result = c;
 	}
