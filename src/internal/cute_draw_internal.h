/*
	Cute Framework
	Copyright (C) 2024 Randy Gaul https://randygaul.github.io/

	This software is dual-licensed with zlib or Unlicense, check LICENSE.txt for more info
*/

#ifndef CF_DRAW_INTERNAL_H
#define CF_DRAW_INTERNAL_H

#include <cute_array.h>
#include <cute_math.h>
#include <cute_draw.h>

#include <float.h>

extern struct CF_Draw* draw;

enum BatchGeometryType : int
{
	BATCH_GEOMETRY_TYPE_TRI,
	BATCH_GEOMETRY_TYPE_TRI_SDF,
	BATCH_GEOMETRY_TYPE_QUAD,
	BATCH_GEOMETRY_TYPE_SPRITE,
	BATCH_GEOMETRY_TYPE_CIRCLE,
	BATCH_GEOMETRY_TYPE_CAPSULE,
	BATCH_GEOMETRY_TYPE_SEGMENT,
};

struct BatchGeometry
{
	BatchGeometryType type;
	CF_Pixel color;
	CF_Aabb clip;
	CF_V2 box[4];
	CF_V2 boxH[4];
	CF_V2 a, b, c, d;
	float alpha;
	float radius;
	float stroke;
	float aa;
	bool do_clipping;
	bool is_text;
	bool is_sprite;
	bool fill;
	CF_Color user_params;
};

#define SPRITEBATCH_SPRITE_GEOMETRY BatchGeometry

#include <cute/cute_spritebatch.h>

struct CF_Strike
{
	CF_V2 p0, p1;
	float thickness;
};

struct CF_Cam
{
	CF_V2 pos;
	CF_V2 scale;
	float angle;
	float aaf;
	CF_M3x2 m;
};

struct CF_Draw
{
	CF_V2 atlas_dims = cf_v2(2048, 2048);
	CF_V2 texel_dims = cf_v2(1.0f/2048.0f, 1.0f/2048.0f);
	spritebatch_t sb;
	CF_Mesh mesh;
	CF_Material material;
	CF_Filter filter = CF_FILTER_NEAREST;
	Cute::Array<CF_Color> colors = { cf_color_white() };
	Cute::Array<CF_Color> tints = { cf_color_grey() };
	Cute::Array<bool> antialias = { true };
	Cute::Array<float> antialias_scale = { 1.5 };
	Cute::Array<CF_RenderState> render_states;
	Cute::Array<CF_Rect> scissors = { { -1, -1, 0, 0 } };
	Cute::Array<CF_Rect> viewports = { { -1, -1, 0, 0 } };
	Cute::Array<int> layers = { 0 };
	Cute::Array<CF_Cam> cam_stack;
	Cute::Array<CF_Color> user_params = { cf_make_color_hex(0) };
	Cute::Array<CF_Shader> shaders;
	CF_M3x2 cam = cf_make_identity();
	CF_V2 cam_dimensions = { };
	CF_V2 cam_position = { };
	float cam_rotation = 0;
	float aaf = 0;
	Cute::Array<CF_V2> temp;
	Cute::Array<CF_Vertex> verts;
	Cute::Array<float> font_sizes = { 18 };
	Cute::Array<const char*> fonts = { NULL };
	Cute::Array<int> blurs = { 0 };
	Cute::Array<float> text_wrap_widths = { FLT_MAX };
	Cute::Array<CF_Aabb> text_clip_boxes = { cf_make_aabb(cf_v2(-FLT_MAX, -FLT_MAX), cf_v2(FLT_MAX, FLT_MAX)) };
	Cute::Array<bool> vertical = { false };
	Cute::Array<CF_Strike> strikes;
<<<<<<< HEAD
	Cute::Array<bool> text_effects = { true };
=======
	CF_VertexFn* vertex_fn = NULL;
>>>>>>> d90fa157
};

void cf_make_draw();
void cf_destroy_draw();

// We slice up a 64-bit int into lo + hi ranges to map where we can fetch pixels
// from. This slices up the 64-bit range into 16 unique range. The ranges are inclusive.
#define CF_IMAGE_ID_RANGE_SIZE   ((1ULL << 60) - 1)
#define CF_ASEPRITE_ID_RANGE_LO  (0ULL)
#define CF_ASEPRITE_ID_RANGE_HI  (CF_ASEPRITE_ID_RANGE_LO + CF_IMAGE_ID_RANGE_SIZE)
#define CF_PNG_ID_RANGE_LO       (CF_ASEPRITE_ID_RANGE_HI + 1)
#define CF_PNG_ID_RANGE_HI       (CF_PNG_ID_RANGE_LO      + CF_IMAGE_ID_RANGE_SIZE)
#define CF_FONT_ID_RANGE_LO      (CF_PNG_ID_RANGE_HI      + 1)
#define CF_FONT_ID_RANGE_HI      (CF_FONT_ID_RANGE_LO     + CF_IMAGE_ID_RANGE_SIZE)
#define CF_EASY_ID_RANGE_LO      (CF_FONT_ID_RANGE_HI     + 1)
#define CF_EASY_ID_RANGE_HI      (CF_EASY_ID_RANGE_LO     + CF_IMAGE_ID_RANGE_SIZE)

SPRITEBATCH_U64 cf_generate_texture_handle(void* pixels, int w, int h, void* udata);
void cf_destroy_texture_handle(SPRITEBATCH_U64 texture_id, void* udata);
spritebatch_t* cf_get_draw_sb();

#endif // CF_DRAW_INTERNAL_H<|MERGE_RESOLUTION|>--- conflicted
+++ resolved
@@ -98,11 +98,8 @@
 	Cute::Array<CF_Aabb> text_clip_boxes = { cf_make_aabb(cf_v2(-FLT_MAX, -FLT_MAX), cf_v2(FLT_MAX, FLT_MAX)) };
 	Cute::Array<bool> vertical = { false };
 	Cute::Array<CF_Strike> strikes;
-<<<<<<< HEAD
 	Cute::Array<bool> text_effects = { true };
-=======
 	CF_VertexFn* vertex_fn = NULL;
->>>>>>> d90fa157
 };
 
 void cf_make_draw();
