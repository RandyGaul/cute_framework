--- conflicted
+++ resolved
@@ -281,13 +281,7 @@
 	}
 }
 
-<<<<<<< HEAD
-void cf_app_present()
-{
-	if (cf_app->offscreen_enabled) {
-		sg_end_pass();
-=======
-sg_image app_get_offscreen_buffer()
+sg_image cf_app_get_offscreen_buffer()
 {
 	sg_image result = { 0 };
 	if (app->offscreen_enabled) {
@@ -295,7 +289,6 @@
 			sg_end_pass();
 			app->fetched_offscreen = true;
 		}
->>>>>>> 4d540546
 
 		result = app->offscreen_color_buffer;
 		app->fetched_offscreen = true;
@@ -303,28 +296,10 @@
 	return result;
 }
 
-void app_present(bool draw_offscreen_buffer)
+void cf_app_present(bool draw_offscreen_buffer)
 {
 	if (app->offscreen_enabled) {
 		sg_bindings bind = { 0 };
-<<<<<<< HEAD
-		bind.vertex_buffers[0] = cf_app->quad;
-		bind.fs_images[0] = cf_app->offscreen_color_buffer;
-
-		sg_pass_action clear_to_black = { 0 };
-		clear_to_black.colors[0] = { SG_ACTION_CLEAR, { 0.0f, 0.0f, 0.0f, 1.0f } };
-		sg_begin_default_pass(&clear_to_black, cf_app->w, cf_app->h);
-		sg_apply_pipeline(cf_app->offscreen_to_screen_pip);
-		sg_apply_bindings(bind);
-		upscale_vs_params_t vs_params = { cf_app->upscale };
-		sg_apply_uniforms(SG_SHADERSTAGE_VS, 0, SG_RANGE(vs_params));
-		upscale_fs_params_t fs_params = { cf_V2((float)cf_app->offscreen_w, (float)cf_app->offscreen_h) };
-		sg_apply_uniforms(SG_SHADERSTAGE_FS, 0, SG_RANGE(fs_params));
-		sg_draw(0, 6, 1);
-		if (cf_app->using_imgui) {
-			sg_imgui_draw(&cf_app->sg_imgui);
-			cf_s_imgui_present();
-=======
 		bind.vertex_buffers[0] = app->quad;
 		bind.fs_images[0] = app_get_offscreen_buffer();
 
@@ -343,29 +318,23 @@
 		if (app->using_imgui) {
 			sg_imgui_draw(&app->sg_imgui);
 			s_imgui_present();
->>>>>>> 4d540546
 		}
 		sg_end_pass();
 	} else {
-		if (cf_app->using_imgui) {
-			sg_imgui_draw(&cf_app->sg_imgui);
-			cf_s_imgui_present();
+		if (app->using_imgui) {
+			sg_imgui_draw(&app->sg_imgui);
+			s_imgui_present();
 		}
 		sg_end_pass();
 	}
 
 	sg_commit();
-	cf_dx11_present();
-	if (cf_app->options & CUTE_APP_OPTIONS_OPENGL_CONTEXT) {
-		SDL_GL_SwapWindow(cf_app->window);
-	}
-
-<<<<<<< HEAD
-	// Triple buffering on the font vertices.
-	cf_app->font_buffer.advance();
-=======
+	dx11_present();
+	if (app->options & CUTE_APP_OPTIONS_OPENGL_CONTEXT) {
+		SDL_GL_SwapWindow(app->window);
+	}
+
 	app->fetched_offscreen = false;
->>>>>>> 4d540546
 }
 
 cf_error_t cf_app_init_audio(bool spawn_mix_thread, int max_simultaneous_sounds)
@@ -457,31 +426,7 @@
 	CUTE_MEMCPY(out, quad, sizeof(quad));
 }
 
-<<<<<<< HEAD
-cf_error_t cf_app_set_offscreen_buffer(int offscreen_w, int offscreen_h)
-{
-	if (cf_app->offscreen_enabled) {
-		CUTE_ASSERT(false); // Need to implement calling this to resize offscreen buffer at runtime.
-		return cf_error_success();
-	}
-
-	cf_app->offscreen_enabled = true;
-	cf_app->offscreen_w = offscreen_w;
-	cf_app->offscreen_h = offscreen_h;
-
-	// Create offscreen buffers.
-	sg_image_desc buffer_params = { 0 };
-	buffer_params.render_target = true;
-	buffer_params.width = offscreen_w;
-	buffer_params.height = offscreen_h;
-	buffer_params.pixel_format = cf_app->gfx_ctx_params.color_format;
-	cf_app->offscreen_color_buffer = sg_make_image(buffer_params);
-	if (cf_app->offscreen_color_buffer.id == SG_INVALID_ID) return cf_error_failure("Unable to create offscreen color buffer.");
-	buffer_params.pixel_format = cf_app->gfx_ctx_params.depth_format;
-	cf_app->offscreen_depth_buffer = sg_make_image(buffer_params);
-	if (cf_app->offscreen_depth_buffer.id == SG_INVALID_ID) return cf_error_failure("Unable to create offscreen depth buffer.");
-=======
-static error_t s_create_offscreen_buffers(int w, int h)
+static cf_error_t s_create_offscreen_buffers(int w, int h)
 {
 	sg_image_desc buffer_params = { 0 };
 	buffer_params.render_target = true;
@@ -493,18 +438,17 @@
 	buffer_params.pixel_format = app->gfx_ctx_params.depth_format;
 	app->offscreen_depth_buffer = sg_make_image(buffer_params);
 	if (app->offscreen_depth_buffer.id == SG_INVALID_ID) return error_failure("Unable to create offscreen depth buffer.");
->>>>>>> 4d540546
 
 	sg_pass_desc pass_params = { 0 };
-	pass_params.color_attachments[0].image = cf_app->offscreen_color_buffer;
-	pass_params.depth_stencil_attachment.image = cf_app->offscreen_depth_buffer;
-	cf_app->offscreen_pass = sg_make_pass(pass_params);
-	if (cf_app->offscreen_pass.id == SG_INVALID_ID) return cf_error_failure("Unable to create offscreen pass.");
+	pass_params.color_attachments[0].image = app->offscreen_color_buffer;
+	pass_params.depth_stencil_attachment.image = app->offscreen_depth_buffer;
+	app->offscreen_pass = sg_make_pass(pass_params);
+	if (app->offscreen_pass.id == SG_INVALID_ID) return error_failure("Unable to create offscreen pass.");
 
 	return error_success();
 }
 
-error_t app_set_offscreen_buffer(int offscreen_w, int offscreen_h)
+error_t cf_app_set_offscreen_buffer(int offscreen_w, int offscreen_h)
 {
 	if (app->offscreen_enabled) {
 		if (offscreen_w != app->offscreen_w && offscreen_h != app->offscreen_h) {
@@ -527,41 +471,37 @@
 
 	// Initialize static geometry for the offscreen quad.
 	float quad[4 * 6];
-	cf_s_quad(0, 0, 2, 2, quad);
+	s_quad(0, 0, 2, 2, quad);
 	sg_buffer_desc quad_params = { 0 };
 	quad_params.size = sizeof(quad);
 	quad_params.data = SG_RANGE(quad);
-	cf_app->quad = sg_make_buffer(quad_params);
-	if (cf_app->quad.id == SG_INVALID_ID) return cf_error_failure("Unable create static quad buffer.");
+	app->quad = sg_make_buffer(quad_params);
+	if (app->quad.id == SG_INVALID_ID) return error_failure("Unable create static quad buffer.");
 
 	// Setup upscaling shader, to draw the offscreen buffer onto the screen as a textured quad.
-	cf_app->offscreen_shader = sg_make_shader(upscale_shd_shader_desc(sg_query_backend()));
-	if (cf_app->offscreen_shader.id == SG_INVALID_ID) return cf_error_failure("Unable create offscreen shader.");
-
-<<<<<<< HEAD
-	cf_app->upscale = { (float)cf_app->offscreen_w / (float)cf_app->w, (float)cf_app->offscreen_h / (float)cf_app->h };
-=======
+	app->offscreen_shader = sg_make_shader(upscale_shd_shader_desc(sg_query_backend()));
+	if (app->offscreen_shader.id == SG_INVALID_ID) return error_failure("Unable create offscreen shader.");
+
 	//app->upscale = { (float)app->offscreen_w / (float)app->w, (float)app->offscreen_h / (float)app->h };
 	app->upscale = v2(1, 1);
->>>>>>> 4d540546
 
 	// Setup offscreen rendering pipeline, to draw the offscreen buffer onto the screen.
 	sg_pipeline_desc params = { 0 };
-	params.layout.buffers[0].stride = sizeof(cf_v2) * 2;
+	params.layout.buffers[0].stride = sizeof(v2) * 2;
 	params.layout.buffers[0].step_func = SG_VERTEXSTEP_PER_VERTEX;
 	params.layout.buffers[0].step_rate = 1;
 	params.layout.attrs[0].buffer_index = 0;
 	params.layout.attrs[0].offset = 0;
 	params.layout.attrs[0].format = SG_VERTEXFORMAT_FLOAT2;
 	params.layout.attrs[1].buffer_index = 0;
-	params.layout.attrs[1].offset = sizeof(cf_v2);
+	params.layout.attrs[1].offset = sizeof(v2);
 	params.layout.attrs[1].format = SG_VERTEXFORMAT_FLOAT2;
 	params.primitive_type = SG_PRIMITIVETYPE_TRIANGLES;
-	params.shader = cf_app->offscreen_shader;
-	cf_app->offscreen_to_screen_pip = sg_make_pipeline(params);
-	if (cf_app->offscreen_to_screen_pip.id == SG_INVALID_ID) return cf_error_failure("Unable create offscreen pipeline.");
-
-	return cf_error_success();
+	params.shader = app->offscreen_shader;
+	app->offscreen_to_screen_pip = sg_make_pipeline(params);
+	if (app->offscreen_to_screen_pip.id == SG_INVALID_ID) return error_failure("Unable create offscreen pipeline.");
+
+	return error_success();
 }
 
 void cf_app_offscreen_size(int* offscreen_w, int* offscreen_h)
