--- conflicted
+++ resolved
@@ -85,19 +85,11 @@
 	float atlas_height = 1024;
 
 	sg_pipeline geom_pip;
-<<<<<<< HEAD
-	cf_triple_buffer_t geom_buffer;
+	cf_buffer_t geom_buffer;
 	cf_array<cf_vertex_t> geom_verts;
 
 	cf_array<cf_quad_vertex_t> sprite_verts;
-	cf_triple_buffer_t sprite_buffer;
-=======
-	buffer_t geom_buffer;
-	array<vertex_t> geom_verts;
-
-	array<quad_vertex_t> sprite_verts;
-	buffer_t sprite_buffer;
->>>>>>> 4d540546
+	cf_buffer_t sprite_buffer;
 	sg_shader default_shd = { 0 };
 	sg_shader outline_shd = { 0 };
 	sg_shader active_shd = { 0 };
@@ -111,25 +103,15 @@
 	sg_filter filter = SG_FILTER_NEAREST;
 	cf_matrix_t projection;
 
-<<<<<<< HEAD
 	cf_m3x2 m = cf_make_identity();
+	float scale_x = 1.0f;
+	float scale_y = 1.0f;
 	cf_array<cf_m3x2> m3x2s;
 	cf_array<sg_blend_state> blend_states;
 	cf_array<sg_depth_state> depth_states;
 	cf_array<sg_stencil_state> stencil_states;
 	cf_array<cf_scissor_t> scissors;
 	cf_array<cf_color_t> tints = { DEFAULT_TINT };
-=======
-	m3x2 m = make_identity();
-	float scale_x = 1.0f;
-	float scale_y = 1.0f;
-	array<m3x2> m3x2s;
-	array<sg_blend_state> blend_states;
-	array<sg_depth_state> depth_states;
-	array<sg_stencil_state> stencil_states;
-	array<scissor_t> scissors;
-	array<color_t> tints = { DEFAULT_TINT };
->>>>>>> 4d540546
 
 	cf_get_pixels_fn* get_pixels = NULL;
 	void* get_pixels_udata = NULL;
@@ -196,17 +178,7 @@
 	b->sprite_verts.ensure_count(vert_count);
 	cf_quad_vertex_t* verts = b->sprite_verts.data();
 
-<<<<<<< HEAD
-	cf_m3x2 m = cf_make_identity();
-	if (b->m3x2s.count()) {
-		m = b->m3x2s.last();
-	}
-
-	for (int i = 0; i < count; ++i)
-	{
-=======
 	for (int i = 0; i < count; ++i) {
->>>>>>> 4d540546
 		spritebatch_sprite_t* s = sprites + i;
 
 		cf_v2 quad[] = {
@@ -234,17 +206,8 @@
 			x += s->x;
 			y += s->y;
 
-<<<<<<< HEAD
-			// Apply final batch transformation.
-			cf_v2 p = cf_V2(x, y);
-			p = cf_mul_m32_v2(m, p);
-
-			quad[j].x = p.x;
-			quad[j].y = p.y;
-=======
 			quad[j].x = x;
 			quad[j].y = y;
->>>>>>> 4d540546
 		}
 
 		// output transformed quad into CPU buffer
@@ -286,16 +249,11 @@
 	}
 
 	// Map the vertex buffer with sprite vertex data.
-<<<<<<< HEAD
-	cf_error_t err = cf_triple_buffer_append(&b->sprite_buffer, vert_count, verts, 0, nullptr);
-	CUTE_ASSERT(!cf_is_error(&err));
-=======
-	error_t err = b->sprite_buffer.append(vert_count, verts);
-	if (err.is_error()) {
+	cf_error_t err = b->sprite_buffer.append(vert_count, verts);
+	if (cf_is_error(&err)) {
 		CUTE_WARN("Overflow in in sprite batcher, dropping draw call.");
 		return;
 	}
->>>>>>> 4d540546
 
 	// Setup resource bindings.
 	sg_bindings bind = b->sprite_buffer.bind();
@@ -416,15 +374,6 @@
 	params.colors[0].blend.op_alpha = SG_BLENDOP_ADD;
 
 	b->geom_pip = sg_make_pipeline(params);
-<<<<<<< HEAD
-	b->geom_buffer = cf_triple_buffer_make(sizeof(cf_vertex_t) * 1024 * 10, sizeof(cf_vertex_t), 0, 0);
-
-	cf_batch_push_stencil_defaults(b);
-	cf_batch_push_blend_defaults(b);
-	b->default_shd = b->active_shd = cf_s_load_shader(b, CF_BATCH_SPRITE_SHADER_TYPE_DEFAULT);
-	b->outline_shd = cf_s_load_shader(b, CF_BATCH_SPRITE_SHADER_TYPE_OUTLINE);
-	b->sprite_buffer = cf_triple_buffer_make(sizeof(cf_quad_vertex_t) * 1024 * 10, sizeof(cf_quad_vertex_t), 0, 0);
-=======
 	b->geom_buffer.init(CUTE_MB * 25, sizeof(vertex_t));
 
 	batch_push_stencil_defaults(b);
@@ -432,7 +381,6 @@
 	b->default_shd = b->active_shd = s_load_shader(b, BATCH_SPRITE_SHADER_TYPE_DEFAULT);
 	b->outline_shd = s_load_shader(b, BATCH_SPRITE_SHADER_TYPE_OUTLINE);
 	b->sprite_buffer.init(CUTE_MB * 25, sizeof(quad_vertex_t));
->>>>>>> 4d540546
 
 	spritebatch_config_t config;
 	spritebatch_set_default_config(&config);
@@ -464,10 +412,7 @@
 	CUTE_FREE(b, b->mem_ctx);
 }
 
-<<<<<<< HEAD
-void cf_batch_push(cf_batch_t* b, cf_batch_sprite_t q)
-=======
-error_t batch_set_GPU_buffer_configuration(batch_t* b, size_t size_of_one_buffer)
+cf_error_t cf_batch_set_GPU_buffer_configuration(cf_batch_t* b, size_t size_of_one_buffer)
 {
 	b->geom_buffer.release();
 	b->sprite_buffer.release();
@@ -476,8 +421,7 @@
 	return b->sprite_buffer.init(size_of_one_buffer, sizeof(quad_vertex_t));
 }
 
-void batch_push(batch_t* b, batch_sprite_t q)
->>>>>>> 4d540546
+void cf_batch_push(batch_t* b, batch_sprite_t q)
 {
 	spritebatch_sprite_t s;
 	s.image_id = q.id;
@@ -515,20 +459,13 @@
 		geom_vs_params_t params;
 		params.u_mvp = b->projection;
 		sg_apply_uniforms(SG_SHADERSTAGE_VS, 0, SG_RANGE(params));
-<<<<<<< HEAD
-		cf_error_t err = cf_triple_buffer_append(&b->geom_buffer, b->geom_verts.count(), b->geom_verts.data(), 0, nullptr);
-		CUTE_ASSERT(!cf_is_error(&err));
-		sg_apply_bindings(b->geom_buffer.bind());
-		sg_draw(0, b->geom_verts.count(), 1);
-=======
-		error_t err = b->geom_buffer.append(b->geom_verts.count(), b->geom_verts.data());
-		if (err.is_error()) {
+		cf_error_t err = b->geom_buffer.append(b->geom_verts.count(), b->geom_verts.data());
+		if (cf_is_error(&err)) {
 			// Draw call dropped!!!
 		} else {
 			sg_apply_bindings(b->geom_buffer.bind());
 			sg_draw(0, b->geom_verts.count(), 1);
 		}
->>>>>>> 4d540546
 		b->geom_verts.clear();
 	}
 
@@ -595,13 +532,9 @@
 			b->scale_x = len(b->m.m.x);
 			b->scale_y = len(b->m.m.y);
 		} else {
-<<<<<<< HEAD
-			b->m = cf_make_identity();
-=======
 			b->m = make_identity();
 			b->scale_x = 1.0f;
 			b->scale_y = 1.0f;
->>>>>>> 4d540546
 		}
 	}
 }
@@ -798,11 +731,7 @@
 			p0 = p1;
 		}
 
-<<<<<<< HEAD
-		cf_batch_polyline(batch, verts.data(), verts.size(), thickness, color, true, true, 3);
-=======
-		batch_polyline(batch, verts.data(), verts.size(), thickness, color, true, true);
->>>>>>> 4d540546
+		cf_batch_polyline(batch, verts.data(), verts.size(), thickness, color, true, true);
 	} else {
 		float half_thickness = thickness * 0.5f;
 		cf_v2 p0 = cf_V2(p.x + r - half_thickness, p.y);
