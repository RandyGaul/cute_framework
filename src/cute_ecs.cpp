/*
	Cute Framework
	Copyright (C) 2019 Randy Gaul https://randygaul.net

	This software is provided 'as-is', without any express or implied
	warranty.  In no event will the authors be held liable for any damages
	arising from the use of this software.

	Permission is granted to anyone to use this software for any purpose,
	including commercial applications, and to alter it and redistribute it
	freely, subject to the following restrictions:

	1. The origin of this software must not be misrepresented; you must not
	   claim that you wrote the original software. If you use this software
	   in a product, an acknowledgment in the product documentation would be
	   appreciated but is not required.
	2. Altered source versions must be plainly marked as such, and must not be
	   misrepresented as being the original software.
	3. This notice may not be removed or altered from any source distribution.
*/

#include <cute_ecs.h>
#include <cute_c_runtime.h>
#include <cute_kv.h>
#include <cute_defer.h>
#include <cute_string.h>

#include <internal/cute_app_internal.h>
#include <internal/cute_object_table_internal.h>

#define INJECT(s) cf_strpool_inject_len(cf_app->strpool, s, (int)CUTE_STRLEN(s))

<<<<<<< HEAD
static cf_error_t cf_s_load_from_schema(cf_entity_type_t schema_type, cf_entity_t entity, cf_component_config_t* config, void* component, void* udata)
=======
namespace cute
{

struct ecs_arrays_t
{
	int count;
	handle_t* entities;
	strpool_id* types;
	array<typeless_array>* ptrs;

	void* find_components(const char* type)
	{
		strpool_id id = INJECT(type);
		for (int i = 0; i < count; ++i) {
			if (types[i].val == id.val) {
				return (*ptrs)[i].data();
			}
		}
		return NULL;
	}
};

static ecs_arrays_t s_arrays;

static error_t s_load_from_schema(entity_type_t schema_type, entity_t entity, component_config_t* config, void* component, void* udata)
>>>>>>> 4d540546
{
	// Look for parent.
	// If parent exists, load values from it first.
	cf_entity_type_t inherits_from = CF_INVALID_ENTITY_TYPE;
	cf_error_t err = cf_app->entity_schema_inheritence.find(schema_type, &inherits_from);
	if (!cf_is_error(&err)) {
		err = cf_s_load_from_schema(inherits_from, entity, config, component, udata);
		if (cf_is_error(&err)) return err;
	}

	cf_kv_t* schema = NULL;
	err = cf_app->entity_parsed_schemas.find(schema_type, &schema);
	if (cf_is_error(&err)) {
		err = cf_error_success();
		if (config->serializer_fn) err = config->serializer_fn(schema, true, entity, component, udata);
	} else {
		err = cf_kv_object_begin(schema, config->name);
		if (!cf_is_error(&err)) {
			if (config->serializer_fn) err = config->serializer_fn(schema, true, entity, component, udata);
			if (cf_is_error(&err)) return err;
			err = cf_kv_object_end(schema);
		}
	}

	return err;
}

//--------------------------------------------------------------------------------------------------

<<<<<<< HEAD
void cf_ecs_system_begin()
=======
void* ecs_arrays_find_components(ecs_arrays_t* arrays, const char* component_type)
{
	return arrays->find_components(component_type);
}

entity_t* ecs_arrays_get_entities(ecs_arrays_t* arrays)
{
	return (entity_t*)arrays->entities;
}

void ecs_system_begin()
>>>>>>> 4d540546
{
	cf_app->system_internal_builder.clear();
}

void cf_ecs_system_end()
{
	cf_app->systems.add(cf_app->system_internal_builder);
}

void cf_ecs_system_set_name(const char* name)
{
	cf_app->system_internal_builder.name = INJECT(name);
}

<<<<<<< HEAD
void cf_ecs_system_set_update(void* update_fn)
=======
void ecs_system_set_update(system_update_fn* update_fn)
>>>>>>> 4d540546
{
	cf_app->system_internal_builder.update_fn = update_fn;
}

void cf_ecs_system_require_component(const char* component_type)
{
	cf_app->system_internal_builder.component_type_tuple.add(INJECT(component_type));
}

void cf_ecs_system_set_optional_pre_update(void (*pre_update_fn)(float dt, void* udata))
{
	cf_app->system_internal_builder.pre_update_fn = pre_update_fn;
}

void cf_ecs_system_set_optional_post_update(void (*post_update_fn)(float dt, void* udata))
{
	cf_app->system_internal_builder.post_update_fn = post_update_fn;
}

void cf_ecs_system_set_optional_update_udata(void* udata)
{
	cf_app->system_internal_builder.udata = udata;
}

static CUTE_INLINE uint16_t cf_s_entity_type(cf_entity_t entity)
{
	return (uint16_t)((entity.handle & 0x00000000FFFF0000ULL) >> 16);
}

cf_entity_t cf_entity_make(const char* entity_type, cf_error_t* err_out)
{
	cf_entity_type_t type = CF_INVALID_ENTITY_TYPE;
	cf_app->entity_type_string_to_id.find(INJECT(entity_type), &type);
	if (type == CF_INVALID_ENTITY_TYPE) {
		if (err_out) *err_out = cf_error_failure("`entity_type` is not valid.");
		return CF_INVALID_ENTITY;
	}

	cf_entity_collection_t* collection = cf_app->entity_collections.find(type);
	CUTE_ASSERT(collection);

	int index = collection->entity_handles.count();
	cf_handle_t h = collection->entity_handle_table.alloc_handle(index, type);
	collection->entity_handles.add(h);
	cf_entity_t entity = { h };

	const cf_array<cf_strpool_id>& component_type_tuple = collection->component_type_tuple;
	for (int i = 0; i < component_type_tuple.count(); ++i) {
		cf_strpool_id component_type = component_type_tuple[i];
		cf_component_config_t* config = cf_app->component_configs.find(component_type);

		if (!config) {
			if (err_out) *err_out = cf_error_failure("Unable to find component config.");
			return CF_INVALID_ENTITY;
		}

		void* component = collection->component_tables[i].add();
		cf_error_t err = cf_s_load_from_schema(type, entity, config, component, config->serializer_udata);
		if (cf_is_error(&err)) {
			// TODO - Unload the components that were added with `.add()` a couple lines above here.
			return CF_INVALID_ENTITY;
		}
	}

	if (err_out) *err_out = cf_error_success();
	return entity;
}

static cf_entity_collection_t* cf_s_collection(cf_entity_t entity)
{
	cf_entity_collection_t* collection = NULL;
	uint16_t entity_type = cf_s_entity_type(entity);
	if (entity_type == cf_app->current_collection_type_being_iterated) {
		// Fast path -- check the current entity collection for this entity type first.
		collection = cf_app->current_collection_being_updated;
		CUTE_ASSERT(collection);
	} else {
		// Slightly slower path -- lookup collection first.
		collection = cf_app->entity_collections.find(entity_type);
		if (!collection) return NULL;
	}
	return collection;
}

<<<<<<< HEAD
void cf_entity_delayed_destroy(cf_entity_t entity)
{
	cf_app->delayed_destroy_entities.add(entity);
}

void cf_entity_destroy(cf_entity_t entity)
=======
void entity_destroy(entity_t entity)
>>>>>>> 4d540546
{
	uint16_t entity_type = cf_s_entity_type(entity);
	cf_entity_collection_t* collection = cf_app->entity_collections.find(entity_type);
	CUTE_ASSERT(collection);

	if (collection->entity_handle_table.is_valid(entity.handle)) {
		int index = collection->entity_handle_table.get_index(entity.handle);

		// Call cleanup function on each component.
		for (int i = 0; i < collection->component_tables.count(); ++i) {
			cf_component_config_t config;
			cf_app->component_configs.find(collection->component_type_tuple[i], &config);
			if (config.cleanup_fn) {
				config.cleanup_fn(entity, collection->component_tables[i][index], config.cleanup_udata);
			}
		}

		// Update index in case user changed it (by destroying enties).
		index = collection->entity_handle_table.get_index(entity.handle);

		// Free the handle.
		collection->entity_handles.unordered_remove(index);
		collection->entity_handle_table.free_handle(entity.handle);

		// Free each component.
		for (int i = 0; i < collection->component_tables.count(); ++i) {
			collection->component_tables[i].unordered_remove(index);
		}

		// Update handle of the swapped entity.
		if (index < collection->entity_handles.size()) {
			uint64_t h = collection->entity_handles[index];
			collection->entity_handle_table.update_index(h, index);
		}
	}
}

<<<<<<< HEAD
bool cf_entity_is_valid(cf_entity_t entity)
=======
void entity_delayed_destroy(entity_t entity)
{
	app->delayed_destroy_entities.add(entity);
}

void entity_delayed_deactivate(entity_t entity)
{
	app->delayed_deactivate_entities.add(entity);
}

void entity_delayed_activate(entity_t entity)
{
	app->delayed_activate_entities.add(entity);
}

void entity_deactivate(entity_t entity)
{
	uint16_t entity_type = s_entity_type(entity);
	entity_collection_t* collection = app->entity_collections.find(entity_type);
	CUTE_ASSERT(collection);

	if (collection->entity_handle_table.is_valid(entity.handle)) {
		if (!collection->entity_handle_table.is_active(entity.handle)) {
			return;
		}

		int index = collection->entity_handle_table.get_index(entity.handle);

		int copy_index = -1; // TODO.

		// Swap all components into the deactive section (the end) of their respective arrays.
		for (int i = 0; i < collection->component_tables.count(); ++i) {
			collection->component_tables[i].copy(index, copy_index); // WORKING HERE
		}

		// Update handle of the swapped entity.
		if (index < collection->entity_handles.size()) {
			uint64_t h = collection->entity_handles[index];
			collection->entity_handle_table.update_index(h, index);
		}
	}
}

void entity_activate(entity_t entity)
{
}

bool entity_is_active(entity_t entity)
{
	return false;
}

bool entity_is_valid(entity_t entity)
>>>>>>> 4d540546
{
	cf_entity_collection_t* collection = cf_s_collection(entity);
	if (collection) return collection->entity_handle_table.is_valid(entity.handle);
	else return false;
}

void* cf_entity_get_component(cf_entity_t entity, const char* component_type)
{
	cf_entity_collection_t* collection = cf_s_collection(entity);
	if (!collection) return NULL;

	cf_strpool_id type = INJECT(component_type);
	const cf_array<cf_strpool_id>& component_type_tuple = collection->component_type_tuple;
	for (int i = 0; i < component_type_tuple.count(); ++i) {
		if (component_type_tuple[i].val == type.val) {
			int index = collection->entity_handle_table.get_index(entity.handle);
			return collection->component_tables[i][index];
		}
	}

	return NULL;
}

bool cf_entity_has_component(cf_entity_t entity, const char* component_type)
{
	return cf_entity_get_component(entity, component_type) ? true : false;
}

//--------------------------------------------------------------------------------------------------

<<<<<<< HEAD
static void cf_s_0(float dt, void* fn_uncasted, void* udata)
{
	auto fn = (void (*)(float, void*))fn_uncasted;
	fn(dt, udata);
}

static void cf_s_1(float dt, void* fn_uncasted, void* udata, cf_typeless_array& c0)
{
	auto fn = (void (*)(float, void*, void*, int))fn_uncasted;
	int count = c0.count();
	fn(dt, udata, c0.data(), count);
}

static void cf_s_2(float dt, void* fn_uncasted, void* udata, cf_typeless_array& c0, cf_typeless_array& c1)
{
	CUTE_ASSERT(c0.count() == c1.count());
	auto fn = (void (*)(float, void*, void*, void*, int))fn_uncasted;
	int count = c0.count();
	fn(dt, udata, c0.data(), c1.data(), count);
}

static void cf_s_3(float dt, void* fn_uncasted, void* udata, cf_typeless_array& c0, cf_typeless_array& c1, cf_typeless_array& c2)
{
	CUTE_ASSERT(c0.count() == c1.count() && c0.count() == c2.count());
	auto fn = (void (*)(float, void*, void*, void*, void*, int))fn_uncasted;
	int count = c0.count();
	fn(dt, udata, c0.data(), c1.data(), c2.data(), count);
}

static void cf_s_4(float dt, void* fn_uncasted, void* udata, cf_typeless_array& c0, cf_typeless_array& c1, cf_typeless_array& c2, cf_typeless_array& c3)
{
	CUTE_ASSERT(c0.count() == c1.count() && c0.count() == c2.count() && c0.count() == c3.count());
	auto fn = (void (*)(float, void*, void*, void*, void*, void*, int))fn_uncasted;
	int count = c0.count();
	fn(dt, udata, c0.data(), c1.data(), c2.data(), c3.data(), count);
}

static void cf_s_5(float dt, void* fn_uncasted, void* udata, cf_typeless_array& c0, cf_typeless_array& c1, cf_typeless_array& c2, cf_typeless_array& c3, cf_typeless_array& c4)
{
	CUTE_ASSERT(c0.count() == c1.count() && c0.count() == c2.count() && c0.count() == c3.count() && c0.count() == c4.count());
	auto fn = (void (*)(float, void*, void*, void*, void*, void*, void*, int))fn_uncasted;
	int count = c0.count();
	fn(dt, udata, c0.data(), c1.data(), c2.data(), c3.data(), c4.data(), count);
}

static void cf_s_6(float dt, void* fn_uncasted, void* udata, cf_typeless_array& c0, cf_typeless_array& c1, cf_typeless_array& c2, cf_typeless_array& c3, cf_typeless_array& c4, cf_typeless_array& c5)
{
	CUTE_ASSERT(c0.count() == c1.count() && c0.count() == c2.count() && c0.count() == c3.count() && c0.count() == c4.count() && c0.count() == c5.count());
	auto fn = (void (*)(float, void*, void*, void*, void*, void*, void*, void*, int))fn_uncasted;
	int count = c0.count();
	fn(dt, udata, c0.data(), c1.data(), c2.data(), c3.data(), c4.data(), c5.data(), count);
}

static void cf_s_7(float dt, void* fn_uncasted, void* udata, cf_typeless_array& c0, cf_typeless_array& c1, cf_typeless_array& c2, cf_typeless_array& c3, cf_typeless_array& c4, cf_typeless_array& c5, cf_typeless_array& c6)
{
	CUTE_ASSERT(c0.count() == c1.count() && c0.count() == c2.count() && c0.count() == c3.count() && c0.count() == c4.count() && c0.count() == c5.count() && c0.count() == c6.count());
	auto fn = (void (*)(float, void*, void*, void*, void*, void*, void*, void*, void*, int))fn_uncasted;
	int count = c0.count();
	fn(dt, udata, c0.data(), c1.data(), c2.data(), c3.data(), c4.data(), c5.data(), c6.data(), count);
}

static void cf_s_8(float dt, void* fn_uncasted, void* udata, cf_typeless_array& c0, cf_typeless_array& c1, cf_typeless_array& c2, cf_typeless_array& c3, cf_typeless_array& c4, cf_typeless_array& c5, cf_typeless_array& c6, cf_typeless_array& c7)
{
	CUTE_ASSERT(c0.count() == c1.count() && c0.count() == c2.count() && c0.count() == c3.count() && c0.count() == c4.count() && c0.count() == c5.count() && c0.count() == c6.count() && c0.count() == c7.count());
	auto fn = (void (*)(float, void*, void*, void*, void*, void*, void*, void*, void*, void*, int))fn_uncasted;
	int count = c0.count();
	fn(dt, udata, c0.data(), c1.data(), c2.data(), c3.data(), c4.data(), c5.data(), c6.data(), c7.data(), count);
}

static inline void cf_s_match(cf_array<int>* matches, const cf_array<cf_strpool_id>& a, const cf_array<cf_strpool_id>& b)
{
=======
static inline int s_match(const array<strpool_id>& a, const array<strpool_id>& b)
{
	int matches = 0;
>>>>>>> 4d540546
	for (int i = 0; i < a.count(); ++i) {
		for (int j = 0; j < b.count(); ++j) {
			if (a[i].val == b[j].val) {
				++matches;
				break;
			}
		}
	}
	return matches;
}

void cf_ecs_run_systems(float dt)
{
<<<<<<< HEAD
	int system_count = cf_app->systems.count();
	for (int i = 0; i < system_count; ++i) {
		cf_system_internal_t* system = cf_app->systems + i;
		void* update_fn = system->update_fn;
=======
	int system_count = app->systems.count();
	for (int i = 0; i < system_count; ++i) {
		system_internal_t* system = app->systems + i;
		system_update_fn* update_fn = system->update_fn;
>>>>>>> 4d540546
		auto pre_update_fn = system->pre_update_fn;
		auto post_update_fn = system->post_update_fn;
		void* udata = system->udata;

		if (pre_update_fn) pre_update_fn(dt, udata);

		if (update_fn) {
<<<<<<< HEAD
			for (int j = 0; j < cf_app->entity_collections.count(); ++j) {
				cf_entity_collection_t* collection = cf_app->entity_collections.items() + j;
=======
			for (int j = 0; j < app->entity_collections.count(); ++j) {
				entity_collection_t* collection = app->entity_collections.items() + j;
>>>>>>> 4d540546
				CUTE_ASSERT(collection->component_tables.count() == collection->component_type_tuple.count());
				int component_count = collection->component_tables.count();
				cf_app->current_collection_type_being_iterated = cf_app->entity_collections.keys()[j];
				cf_app->current_collection_being_updated = collection;
				CUTE_DEFER(cf_app->current_collection_type_being_iterated = CF_INVALID_ENTITY_TYPE);
				CUTE_DEFER(cf_app->current_collection_being_updated = NULL);

<<<<<<< HEAD
				cf_array<int> matches;
				cf_s_match(&matches, system->component_type_tuple, collection->component_type_tuple);

				cf_array<cf_typeless_array>& tables = collection->component_tables;

				if (matches.count() == system->component_type_tuple.count()) {
					switch (matches.count()) {
						case 0: cf_s_0(dt, update_fn, udata); break;
						case 1: cf_s_1(dt, update_fn, udata, tables[matches[0]]); break;
						case 2: cf_s_2(dt, update_fn, udata, tables[matches[0]], tables[matches[1]]); break;
						case 3: cf_s_3(dt, update_fn, udata, tables[matches[0]], tables[matches[1]], tables[matches[2]]); break;
						case 4: cf_s_4(dt, update_fn, udata, tables[matches[0]], tables[matches[1]], tables[matches[2]], tables[matches[3]]); break;
						case 5: cf_s_5(dt, update_fn, udata, tables[matches[0]], tables[matches[1]], tables[matches[2]], tables[matches[3]], tables[matches[4]]); break;
						case 6: cf_s_6(dt, update_fn, udata, tables[matches[0]], tables[matches[1]], tables[matches[2]], tables[matches[3]], tables[matches[4]], tables[matches[5]]); break;
						case 7: cf_s_7(dt, update_fn, udata, tables[matches[0]], tables[matches[1]], tables[matches[2]], tables[matches[3]], tables[matches[4]], tables[matches[5]], tables[matches[6]]); break;
						case 8: cf_s_8(dt, update_fn, udata, tables[matches[0]], tables[matches[1]], tables[matches[2]], tables[matches[3]], tables[matches[4]], tables[matches[5]], tables[matches[6]], tables[matches[7]]); break;
						default: CUTE_ASSERT(0);
					}
=======
				int matches = s_match(system->component_type_tuple, collection->component_type_tuple);

				if (matches == system->component_type_tuple.count()) {
					s_arrays.count = collection->component_type_tuple.count();
					s_arrays.ptrs = &collection->component_tables;
					s_arrays.types = collection->component_type_tuple.data();
					s_arrays.entities = collection->entity_handles.data();
					update_fn(dt, &s_arrays, collection->component_tables[0].count(), udata);
>>>>>>> 4d540546
				}
			}
		}

		if (post_update_fn) post_update_fn(dt, udata);
	}

	for (int i = 0; i < cf_app->delayed_destroy_entities.count(); ++i) {
		cf_entity_t e = cf_app->delayed_destroy_entities[i];
		cf_entity_destroy(e);
	}
	cf_app->delayed_destroy_entities.clear();
}

//--------------------------------------------------------------------------------------------------

void cf_ecs_component_begin()
{
	cf_app->component_config_builder.clear();
}

void cf_ecs_component_end()
{
	cf_app->component_configs.insert(INJECT(cf_app->component_config_builder.name), cf_app->component_config_builder);
}

void cf_ecs_component_set_name(const char* name)
{
	cf_app->component_config_builder.name = name;
}

void cf_ecs_component_set_size(size_t size)
{
	cf_app->component_config_builder.size_of_component = size;
}

void cf_ecs_component_set_optional_serializer(cf_component_serialize_fn* serializer_fn, void* udata)
{
	cf_app->component_config_builder.serializer_fn = serializer_fn;
	cf_app->component_config_builder.serializer_udata = udata;
}

void cf_ecs_component_set_optional_cleanup(cf_component_cleanup_fn* cleanup_fn, void* udata)
{
	cf_app->component_config_builder.cleanup_fn = cleanup_fn;
	cf_app->component_config_builder.cleanup_udata = udata;
}

static cf_strpool_id cf_s_kv_string(cf_kv_t* kv, const char* key)
{
	cf_error_t err = cf_kv_key(kv, key, NULL);
	if (cf_is_error(&err)) {
		if (CUTE_STRCMP(key, "inherits_from")) {
			CUTE_DEBUG_PRINTF("Unable to find the `%s` key.\n", key);
		}
		return { 0 };
	}

	const char* string_raw;
	size_t string_sz;
	err = cf_kv_val_string(kv, &string_raw, &string_sz);
	if (cf_is_error(&err)) {
		CUTE_DEBUG_PRINTF("`%s` key found, but is not a string.\n", key);
		return { 0 };
	}

	return cf_strpool_inject_len(cf_app->strpool, string_raw, (int)string_sz);
}

static void cf_s_register_entity_type(const char* schema)
{
	// Parse the schema.
	cf_kv_t* kv = cf_kv_make(NULL);
	bool cleanup_kv = true;
	CUTE_DEFER(if (cleanup_kv) cf_kv_destroy(kv));

	cf_error_t err = cf_kv_parse(kv, schema, CUTE_STRLEN(schema));
	if (cf_is_error(&err)) {
		CUTE_DEBUG_PRINTF("Unable to parse the schema when registering entity type.");
		return;
	}

	cf_strpool_id entity_type_string = cf_s_kv_string(kv, "entity_type");
	if (!cf_strpool_isvalid(cf_app->strpool, entity_type_string)) return;

	cf_strpool_id inherits_from_string = cf_s_kv_string(kv, "inherits_from");
	cf_entity_type_t inherits_from = CF_INVALID_ENTITY_TYPE;
	if (cf_strpool_isvalid(cf_app->strpool, inherits_from_string)) {
		cf_app->entity_type_string_to_id.find(inherits_from_string, &inherits_from);
	}

	// Search for all component types present in the schema.
	int component_config_count = cf_app->component_configs.count();
	const cf_component_config_t* component_configs = cf_app->component_configs.items();
	cf_array<cf_strpool_id> component_type_tuple;
	for (int i = 0; i < component_config_count; ++i) {
		const cf_component_config_t* config = component_configs + i;

		err = cf_kv_key(kv, config->name, NULL);
		if (!cf_is_error(&err)) {
			component_type_tuple.add(INJECT(config->name));
		}
	}
	cf_kv_reset_read_state(kv);

	// Register component types.
	cf_entity_type_t entity_type = cf_app->entity_type_gen++;
	cf_app->entity_type_string_to_id.insert(entity_type_string, entity_type);
	cf_app->entity_type_id_to_string.add(entity_type_string);
	cf_entity_collection_t* collection = cf_app->entity_collections.insert(entity_type);
	for (int i = 0; i < component_type_tuple.count(); ++i) {
		collection->component_type_tuple.add(component_type_tuple[i]);
		cf_typeless_array& table = collection->component_tables.add();
		cf_component_config_t* config = cf_app->component_configs.find(component_type_tuple[i]);
		table.m_element_size = config->size_of_component;
	}

	// Store the parsed schema.
	cf_app->entity_parsed_schemas.insert(entity_type, kv);
	if (inherits_from != CF_INVALID_ENTITY_TYPE) {
		cf_app->entity_schema_inheritence.insert(entity_type, inherits_from);
	}

	cleanup_kv = false;
}

static void cf_s_register_entity_type(cf_array<const char*> component_type_tuple, const char* entity_type_string)
{
	// Search for all component types present in the schema.
	int component_config_count = cf_app->component_configs.count();
	const cf_component_config_t* component_configs = cf_app->component_configs.items();
	cf_array<cf_strpool_id> component_type_ids;
	for (int i = 0; i < component_config_count; ++i) {
		const cf_component_config_t* config = component_configs + i;

		bool found = false;
		for (int i = 0; i < component_type_tuple.count(); ++i) {
			if (!CUTE_STRCMP(component_type_tuple[i], config->name)) {
				found = true;
				break;
			}
		}

		if (found) {
			component_type_ids.add(INJECT(config->name));
		}
	}

	// Register component types.
	cf_strpool_id entity_type_string_id = INJECT(entity_type_string);
	cf_entity_type_t entity_type = cf_app->entity_type_gen++;
	cf_app->entity_type_string_to_id.insert(entity_type_string_id, entity_type);
	cf_app->entity_type_id_to_string.add(entity_type_string_id);
	cf_entity_collection_t* collection = cf_app->entity_collections.insert(entity_type);
	for (int i = 0; i < component_type_ids.count(); ++i) {
		collection->component_type_tuple.add(component_type_ids[i]);
		cf_typeless_array& table = collection->component_tables.add();
		cf_component_config_t* config = cf_app->component_configs.find(component_type_ids[i]);
		table.m_element_size = config->size_of_component;
	}
}


void cf_ecs_entity_begin()
{
	cf_app->entity_config_builder.clear();
}

void cf_ecs_entity_end()
{
	if (cf_app->entity_config_builder.schema.is_valid()) {
		cf_s_register_entity_type(cf_app->entity_config_builder.schema.c_str());
	} else {
		cf_s_register_entity_type(cf_app->entity_config_builder.component_types, cf_app->entity_config_builder.entity_type);
	}
}

void cf_ecs_entity_set_name(const char* entity_type)
{
	cf_app->entity_config_builder.entity_type = entity_type;
}

void cf_ecs_entity_add_component(const char* component_type)
{
	cf_app->entity_config_builder.component_types.add(component_type);
}

void cf_ecs_entity_set_optional_schema(const char* schema)
{
	cf_app->entity_config_builder.schema = schema;
}

const char* cf_entity_get_type_string(cf_entity_t entity)
{
	cf_entity_type_t entity_type = cf_s_entity_type(entity);
	return cf_strpool_cstr(cf_app->strpool, cf_app->entity_type_id_to_string[entity_type]);
}

bool cf_entity_is_type(cf_entity_t entity, const char* entity_type_name)
{
	if (!cf_entity_is_valid(entity)) return false;
	const char* type_string = cf_entity_get_type_string(entity);
	return !CUTE_STRCMP(type_string, entity_type_name);
}

cf_entity_type_t cf_s_entity_type(cf_kv_t* kv)
{
	cf_strpool_id entity_type_string = cf_s_kv_string(kv, "entity_type");
	if (!cf_strpool_isvalid(cf_app->strpool, entity_type_string)) return CF_INVALID_ENTITY_TYPE;
	cf_entity_type_t entity_type = CF_INVALID_ENTITY_TYPE;
	cf_app->entity_type_string_to_id.find(entity_type_string, &entity_type);
	return entity_type;
}

static cf_error_t cf_s_fill_load_id_table(cf_kv_t* kv)
{
	int entity_count;
	cf_error_t err = cf_kv_array_begin(kv, &entity_count, "entities");
	if (cf_is_error(&err)) {
		return cf_error_failure("Unable to find `entities` array in kv file.");
	}

	while (entity_count--) {
		cf_kv_object_begin(kv, NULL);

		cf_entity_type_t entity_type = cf_s_entity_type(kv);
		if (entity_type == CF_INVALID_ENTITY_TYPE) {
			return cf_error_failure("Unable to find entity type.");
		}

		cf_entity_collection_t* collection = cf_app->entity_collections.find(entity_type);
		CUTE_ASSERT(collection);

		int index = collection->entity_handles.count();
		cf_handle_t h = collection->entity_handle_table.alloc_handle(index, entity_type);
		collection->entity_handles.add(h);

		cf_entity_t entity;
		entity.handle = h;
		cf_app->load_id_table->add(entity);

		cf_kv_object_end(kv);
	}

	cf_kv_array_end(kv);

	return cf_error_success();
}



cf_error_t cf_internal_ecs_load_entities(cf_kv_t* kv, cf_array<cf_entity_t>* entities_out)
{
	if (cf_kv_get_state(kv) != CF_KV_STATE_READ) {
		return cf_error_failure("`kv` must be in `KV_STATE_READ` mode.");
	}

	cf_array<cf_entity_t> load_id_table;
	cf_app->load_id_table = &load_id_table;
	CUTE_DEFER(cf_app->load_id_table = NULL);

	cf_error_t err = cf_s_fill_load_id_table(kv);
	if (cf_is_error(&err)) return err;

	int entity_count;
	err = cf_kv_array_begin(kv, &entity_count, "entities");
	if (cf_is_error(&err)) {
		return cf_error_failure("Unable to find `entities` array in kv file.");
	}

	int entity_index = 0;
	while (entity_count--) {
		cf_entity_t entity = load_id_table[entity_index++];
		cf_kv_object_begin(kv, NULL);

		cf_entity_type_t entity_type = cf_s_entity_type(kv);
		if (entity_type == CF_INVALID_ENTITY_TYPE) {
			return cf_error_failure("Unable to find entity type.");
		}

		cf_entity_collection_t* collection = cf_app->entity_collections.find(entity_type);
		CUTE_ASSERT(collection);

		const cf_array<cf_strpool_id>& component_type_tuple = collection->component_type_tuple;
		for (int i = 0; i < component_type_tuple.count(); ++i) {
			cf_strpool_id component_type = component_type_tuple[i];
			cf_component_config_t* config = cf_app->component_configs.find(component_type);

			if (!config) {
				return cf_error_failure("Unable to find component config.");
			}

			// First load values from the schema.
			void* component = collection->component_tables[i].add();
			err = cf_s_load_from_schema(entity_type, entity, config, component, config->serializer_udata);
			if (cf_is_error(&err)) {
				return cf_error_failure("Unable to parse component from schema.");
			}

			// Then load values from the instance.
			cf_error_t err = cf_kv_object_begin(kv, config->name);
			if (!cf_is_error(&err)) {
				err = config->serializer_fn(kv, true, entity, component, config->serializer_udata);
				cf_kv_object_end(kv);
				if (cf_is_error(&err)) {
					return cf_error_failure("Unable to parse component.");
				}
			}
		}

		cf_kv_object_end(kv);
	}

	cf_kv_array_end(kv);

	if (entities_out) {
		entities_out->steal_from(&load_id_table);
	}

	return cf_error_success();
}

cf_error_t cf_ecs_load_entities(cf_kv_t* kv, cf_entity_t** entities_out, int* entities_count_out)
{
	cf_error_t err;

	if (entities_out) {
		CUTE_ASSERT(entities_count_out);

		cf_array<cute::entity_t> arr = {};

		err = cf_internal_ecs_load_entities(kv, &arr);

		if (cf_is_error(&err)) {
			*entities_out = NULL;
			*entities_count_out = 0;
		} else {
			*entities_out = arr.data();
			*entities_count_out = arr.count();

			CUTE_MEMSET(&arr, 0, sizeof(arr));
		}

	} else {
		err = cf_internal_ecs_load_entities(kv, NULL);
	}

	return err;
}

void cf_ecs_free_entities(cf_entity_t* entities)
{
	CUTE_FREE(entities, NULL);
}

cf_error_t cf_internal_ecs_save_entities_kv(const cf_array<cf_entity_t>& entities, cf_kv_t* kv)
{
	if (cf_kv_get_state(kv) != CF_KV_STATE_WRITE) {
		return cf_error_failure("`kv` must be in `KV_STATE_WRITE` mode.");
	}

	cf_dictionary<cf_entity_t, int> id_table;
	for (int i = 0; i < entities.count(); ++i)
		id_table.insert(entities[i], i);

	cf_app->save_id_table = &id_table;
	CUTE_DEFER(cf_app->save_id_table = NULL);

	int entity_count = entities.count();
	cf_error_t err = cf_kv_array_begin(kv, &entity_count, "entities");
	if (cf_is_error(&err)) return err;

	for (int i = 0; i < entities.count(); ++i) {
		cf_entity_t entity = entities[i];
		cf_entity_type_t entity_type = cf_s_entity_type(entity);
		cf_entity_collection_t* collection = cf_app->entity_collections.find(entity_type);
		if (!collection) {
			return cf_error_failure("Unable to find entity type.");
		}

		bool is_valid = collection->entity_handle_table.is_valid(entity.handle);
		if (!is_valid) {
			return cf_error_failure("Attempted to save an invalid entity.");
		}
		uint32_t index = collection->entity_handle_table.get_index(entity.handle);

		cf_kv_object_begin(kv, NULL);

		cf_kv_key(kv, "entity_type", NULL);
		const char* entity_type_string = cf_strpool_cstr(cf_app->strpool, cf_app->entity_type_id_to_string[entity_type]);
		size_t entity_type_string_len = CUTE_STRLEN(entity_type_string);
		cf_kv_val_string(kv, &entity_type_string, &entity_type_string_len);

		const cf_array<cf_strpool_id>& component_type_tuple = collection->component_type_tuple;
		const cf_array<cf_typeless_array>& component_tables = collection->component_tables;
		for (int j = 0; j < component_type_tuple.count(); ++j) {
			cf_strpool_id component_type = component_type_tuple[j];
			const cf_typeless_array& component_table = component_tables[j];
			cf_component_config_t* config = cf_app->component_configs.find(component_type);
			const void* component = component_table[index];

			cf_error_t err = cf_kv_object_begin(kv, config->name);
			if (!cf_is_error(&err)) {
				err = config->serializer_fn(kv, false, entity, (void*)component, config->serializer_udata);
				cf_kv_object_end(kv);
				if (cf_is_error(&err)) {
					return cf_error_failure("Unable to save component.");
				}
			}
		}

		cf_kv_object_end(kv);
	}

	cf_kv_array_end(kv);

	return cf_error_success();
}

cf_error_t cf_ecs_save_entities_kv(const cf_entity_t* entities, int entities_count, cf_kv_t* kv)
{
	// this function won't modify the array, so we can safely cast away the const
	cf_array<cf_entity_t> arr((cf_entity_t*)entities, entities_count, entities_count, NULL);

	cf_error_t err = cf_internal_ecs_save_entities_kv(arr, kv);

	// we don't want the array's deconstructor to free the memory we gave it
	CUTE_MEMSET(&arr, 0, sizeof(arr));

	return err;
}

cf_error_t cf_internal_ecs_save_entities(const cf_array<cf_entity_t>& entities)
{
	cf_dictionary<cf_entity_t, int> id_table;
	for (int i = 0; i < entities.count(); ++i)
		id_table.insert(entities[i], i);

	cf_app->save_id_table = &id_table;
	CUTE_DEFER(cf_app->save_id_table = NULL);

	int entity_count = entities.count();
	for (int i = 0; i < entities.count(); ++i) {
		cf_entity_t entity = entities[i];
		cf_entity_type_t entity_type = cf_s_entity_type(entity);
		cf_entity_collection_t* collection = cf_app->entity_collections.find(entity_type);
		if (!collection) {
			return cf_error_failure("Unable to find entity type.");
		}

		bool is_valid = collection->entity_handle_table.is_valid(entity.handle);
		if (!is_valid) {
			return cf_error_failure("Attempted to save an invalid entity.");
		}
		uint32_t index = collection->entity_handle_table.get_index(entity.handle);

		const char* entity_type_string = cf_strpool_cstr(cf_app->strpool, cf_app->entity_type_id_to_string[entity_type]);

		const cf_array<cf_strpool_id>& component_type_tuple = collection->component_type_tuple;
		const cf_array<cf_typeless_array>& component_tables = collection->component_tables;
		for (int j = 0; j < component_type_tuple.count(); ++j) {
			cf_strpool_id component_type = component_type_tuple[j];
			const cf_typeless_array& component_table = component_tables[j];
			cf_component_config_t* config = cf_app->component_configs.find(component_type);
			const void* component = component_table[index];

			cf_error_t err = config->serializer_fn(NULL, false, entity, (void*)component, config->serializer_udata);
			if (cf_is_error(&err)) {
				return cf_error_failure("Unable to save component.");
			}
		}
	}

	return cf_error_success();
}

cf_error_t cf_ecs_save_entities(const cf_entity_t* entities, int entities_count)
{
	// this function won't modify the array, so we can safely cast away the const
	cf_array<cf_entity_t> arr((cf_entity_t*)entities, entities_count, entities_count, NULL);

	cf_error_t err = cf_internal_ecs_save_entities(arr);

	// we don't want the array's deconstructor to free the memory we gave it
	CUTE_MEMSET(&arr, 0, sizeof(arr));

	return err;
}

bool cf_ecs_is_entity_type_valid(const char* entity_type)
{
	if (cf_app->entity_type_string_to_id.find(INJECT(entity_type))) {
		return true;
	} else {
		return false;
	}
}

cf_array<const char*> cf_internal_ecs_get_entity_list()
{
	cf_array<const char*> names;

	for (int i = 0; i < cf_app->entity_type_id_to_string.count(); ++i) {
		cf_strpool_id id = cf_app->entity_type_id_to_string[i];
		const char* name = cf_strpool_cstr(cf_app->strpool, id);
		names.add(name);
	}

	return names;
}

const char** cf_ecs_get_entity_list(int* entities_count_out)
{
	cf_array<const char*> arr = cf_internal_ecs_get_entity_list();

	const char** entities_out = arr.data();
	if (entities_count_out) {
		*entities_count_out = arr.count();
	}

	CUTE_MEMSET(&arr, 0, sizeof(arr));

	return entities_out;
}

cf_array<const char*> cf_internal_ecs_get_component_list()
{
	cf_array<const char*> names;
	int count = cf_app->component_configs.count();
	cf_strpool_id* ids = cf_app->component_configs.keys();

	for (int i = 0; i < count; ++i) {
		cf_strpool_id id = ids[i];
		const char* name = cf_strpool_cstr(cf_app->strpool, id);
		names.add(name);
	}

	return names;
}

const char** cf_ecs_get_component_list(int* components_count_out)
{
	cf_array<const char*> arr = cf_internal_ecs_get_component_list();

	const char** components_out = arr.data();
	if (components_count_out) {
		*components_count_out = arr.count();
	}

	CUTE_MEMSET(&arr, 0, sizeof(arr));

	return components_out;
}

cf_array<const char*> cf_internal_ecs_get_system_list()
{
	cf_array<const char*> names;

	for (int i = 0; i < cf_app->systems.count(); ++i) {
		cf_strpool_id id = cf_app->systems[i].name;
		const char* name = id.val != 0 ? cf_strpool_cstr(cf_app->strpool, id) : "System name was not set.";
		names.add(name);
	}

	return names;
}

const char** cf_ecs_get_system_list(int* systems_count_out)
{
	cf_array<const char*> arr = cf_internal_ecs_get_system_list();

	const char** systems_out = arr.data();
	if (systems_count_out) {
		*systems_count_out = arr.count();
	}

	CUTE_MEMSET(&arr, 0, sizeof(arr));

	return systems_out;
}

cf_array<const char*> cf_internal_ecs_get_component_list_for_entity_type(const char* entity_type)
{
	cf_array<const char*> result;

	cf_entity_type_t type = CF_INVALID_ENTITY_TYPE;
	cf_app->entity_type_string_to_id.find(INJECT(entity_type), &type);
	if (type == CF_INVALID_ENTITY_TYPE) {
		return result;
	}

	cf_entity_collection_t* collection = cf_app->entity_collections.find(type);
	CUTE_ASSERT(collection);

	const cf_array<cf_strpool_id>& component_type_tuple = collection->component_type_tuple;
	for (int i = 0; i < component_type_tuple.count(); ++i) {
		cf_strpool_id component_type = component_type_tuple[i];
		cf_component_config_t* config = cf_app->component_configs.find(component_type);
		CUTE_ASSERT(config);
		result.add(config->name);
	}

	return result;
}

const char** cf_ecs_get_component_list_for_entity_type(const char* entity_type, int* components_count_out)
{
	cf_array<const char*> arr = cf_internal_ecs_get_component_list_for_entity_type(entity_type);

	const char** components_out = arr.data();
	if (components_count_out) {
		*components_count_out = arr.count();
	}

	CUTE_MEMSET(&arr, 0, sizeof(arr));

	return components_out;
}

void cf_ecs_free_list(const char** list)
{
	CUTE_FREE(list, NULL);
}

namespace cute
{
error_t ecs_load_entities(kv_t* kv, array<entity_t>* entities_out) { return cf_internal_ecs_load_entities(kv, entities_out); }

error_t ecs_save_entities(const array<entity_t>& entities, kv_t* kv) { return cf_internal_ecs_save_entities_kv(entities, kv); }
error_t ecs_save_entities(const array<entity_t>& entities) { return cf_internal_ecs_save_entities(entities); }

array<const char*> ecs_get_entity_list() { return cf_internal_ecs_get_entity_list(); }
array<const char*> ecs_get_component_list() { return cf_internal_ecs_get_component_list(); }
array<const char*> ecs_get_system_list() { return cf_internal_ecs_get_system_list(); }
array<const char*> ecs_get_component_list_for_entity_type(const char* entity_type) { return cf_internal_ecs_get_component_list_for_entity_type(entity_type); }
}<|MERGE_RESOLUTION|>--- conflicted
+++ resolved
@@ -30,22 +30,16 @@
 
 #define INJECT(s) cf_strpool_inject_len(cf_app->strpool, s, (int)CUTE_STRLEN(s))
 
-<<<<<<< HEAD
-static cf_error_t cf_s_load_from_schema(cf_entity_type_t schema_type, cf_entity_t entity, cf_component_config_t* config, void* component, void* udata)
-=======
-namespace cute
-{
-
-struct ecs_arrays_t
+struct cf_ecs_arrays_t
 {
 	int count;
-	handle_t* entities;
-	strpool_id* types;
-	array<typeless_array>* ptrs;
+	cf_handle_t* entities;
+	cf_strpool_id* types;
+	cf_array<cf_typeless_array>* ptrs;
 
 	void* find_components(const char* type)
 	{
-		strpool_id id = INJECT(type);
+		cf_strpool_id id = INJECT(type);
 		for (int i = 0; i < count; ++i) {
 			if (types[i].val == id.val) {
 				return (*ptrs)[i].data();
@@ -57,8 +51,7 @@
 
 static ecs_arrays_t s_arrays;
 
-static error_t s_load_from_schema(entity_type_t schema_type, entity_t entity, component_config_t* config, void* component, void* udata)
->>>>>>> 4d540546
+static cf_error_t cf_s_load_from_schema(cf_entity_type_t schema_type, cf_entity_t entity, cf_component_config_t* config, void* component, void* udata)
 {
 	// Look for parent.
 	// If parent exists, load values from it first.
@@ -88,21 +81,17 @@
 
 //--------------------------------------------------------------------------------------------------
 
-<<<<<<< HEAD
+void* cf_ecs_arrays_find_components(cf_ecs_arrays_t* arrays, const char* component_type)
+{
+	return arrays->find_components(component_type);
+}
+
+cf_entity_t* cf_ecs_arrays_get_entities(cf_ecs_arrays_t* arrays)
+{
+	return (entity_t*)arrays->entities;
+}
+
 void cf_ecs_system_begin()
-=======
-void* ecs_arrays_find_components(ecs_arrays_t* arrays, const char* component_type)
-{
-	return arrays->find_components(component_type);
-}
-
-entity_t* ecs_arrays_get_entities(ecs_arrays_t* arrays)
-{
-	return (entity_t*)arrays->entities;
-}
-
-void ecs_system_begin()
->>>>>>> 4d540546
 {
 	cf_app->system_internal_builder.clear();
 }
@@ -117,11 +106,7 @@
 	cf_app->system_internal_builder.name = INJECT(name);
 }
 
-<<<<<<< HEAD
-void cf_ecs_system_set_update(void* update_fn)
-=======
-void ecs_system_set_update(system_update_fn* update_fn)
->>>>>>> 4d540546
+void cf_ecs_system_set_update(cf_system_update_fn* update_fn)
 {
 	cf_app->system_internal_builder.update_fn = update_fn;
 }
@@ -206,16 +191,7 @@
 	return collection;
 }
 
-<<<<<<< HEAD
-void cf_entity_delayed_destroy(cf_entity_t entity)
-{
-	cf_app->delayed_destroy_entities.add(entity);
-}
-
-void cf_entity_destroy(cf_entity_t entity)
-=======
 void entity_destroy(entity_t entity)
->>>>>>> 4d540546
 {
 	uint16_t entity_type = cf_s_entity_type(entity);
 	cf_entity_collection_t* collection = cf_app->entity_collections.find(entity_type);
@@ -253,28 +229,25 @@
 	}
 }
 
-<<<<<<< HEAD
-bool cf_entity_is_valid(cf_entity_t entity)
-=======
-void entity_delayed_destroy(entity_t entity)
+void cf_entity_delayed_destroy(cf_entity_t entity)
 {
 	app->delayed_destroy_entities.add(entity);
 }
 
-void entity_delayed_deactivate(entity_t entity)
+void cf_entity_delayed_deactivate(cf_entity_t entity)
 {
 	app->delayed_deactivate_entities.add(entity);
 }
 
-void entity_delayed_activate(entity_t entity)
+void cf_entity_delayed_activate(cf_entity_t entity)
 {
 	app->delayed_activate_entities.add(entity);
 }
 
-void entity_deactivate(entity_t entity)
+void cf_entity_deactivate(cf_entity_t entity)
 {
 	uint16_t entity_type = s_entity_type(entity);
-	entity_collection_t* collection = app->entity_collections.find(entity_type);
+	cf_entity_collection_t* collection = app->entity_collections.find(entity_type);
 	CUTE_ASSERT(collection);
 
 	if (collection->entity_handle_table.is_valid(entity.handle)) {
@@ -299,17 +272,16 @@
 	}
 }
 
-void entity_activate(entity_t entity)
-{
-}
-
-bool entity_is_active(entity_t entity)
+void cf_entity_activate(entity_t entity)
+{
+}
+
+bool cf_entity_is_active(entity_t entity)
 {
 	return false;
 }
 
-bool entity_is_valid(entity_t entity)
->>>>>>> 4d540546
+bool cf_entity_is_valid(entity_t entity)
 {
 	cf_entity_collection_t* collection = cf_s_collection(entity);
 	if (collection) return collection->entity_handle_table.is_valid(entity.handle);
@@ -340,83 +312,9 @@
 
 //--------------------------------------------------------------------------------------------------
 
-<<<<<<< HEAD
-static void cf_s_0(float dt, void* fn_uncasted, void* udata)
-{
-	auto fn = (void (*)(float, void*))fn_uncasted;
-	fn(dt, udata);
-}
-
-static void cf_s_1(float dt, void* fn_uncasted, void* udata, cf_typeless_array& c0)
-{
-	auto fn = (void (*)(float, void*, void*, int))fn_uncasted;
-	int count = c0.count();
-	fn(dt, udata, c0.data(), count);
-}
-
-static void cf_s_2(float dt, void* fn_uncasted, void* udata, cf_typeless_array& c0, cf_typeless_array& c1)
-{
-	CUTE_ASSERT(c0.count() == c1.count());
-	auto fn = (void (*)(float, void*, void*, void*, int))fn_uncasted;
-	int count = c0.count();
-	fn(dt, udata, c0.data(), c1.data(), count);
-}
-
-static void cf_s_3(float dt, void* fn_uncasted, void* udata, cf_typeless_array& c0, cf_typeless_array& c1, cf_typeless_array& c2)
-{
-	CUTE_ASSERT(c0.count() == c1.count() && c0.count() == c2.count());
-	auto fn = (void (*)(float, void*, void*, void*, void*, int))fn_uncasted;
-	int count = c0.count();
-	fn(dt, udata, c0.data(), c1.data(), c2.data(), count);
-}
-
-static void cf_s_4(float dt, void* fn_uncasted, void* udata, cf_typeless_array& c0, cf_typeless_array& c1, cf_typeless_array& c2, cf_typeless_array& c3)
-{
-	CUTE_ASSERT(c0.count() == c1.count() && c0.count() == c2.count() && c0.count() == c3.count());
-	auto fn = (void (*)(float, void*, void*, void*, void*, void*, int))fn_uncasted;
-	int count = c0.count();
-	fn(dt, udata, c0.data(), c1.data(), c2.data(), c3.data(), count);
-}
-
-static void cf_s_5(float dt, void* fn_uncasted, void* udata, cf_typeless_array& c0, cf_typeless_array& c1, cf_typeless_array& c2, cf_typeless_array& c3, cf_typeless_array& c4)
-{
-	CUTE_ASSERT(c0.count() == c1.count() && c0.count() == c2.count() && c0.count() == c3.count() && c0.count() == c4.count());
-	auto fn = (void (*)(float, void*, void*, void*, void*, void*, void*, int))fn_uncasted;
-	int count = c0.count();
-	fn(dt, udata, c0.data(), c1.data(), c2.data(), c3.data(), c4.data(), count);
-}
-
-static void cf_s_6(float dt, void* fn_uncasted, void* udata, cf_typeless_array& c0, cf_typeless_array& c1, cf_typeless_array& c2, cf_typeless_array& c3, cf_typeless_array& c4, cf_typeless_array& c5)
-{
-	CUTE_ASSERT(c0.count() == c1.count() && c0.count() == c2.count() && c0.count() == c3.count() && c0.count() == c4.count() && c0.count() == c5.count());
-	auto fn = (void (*)(float, void*, void*, void*, void*, void*, void*, void*, int))fn_uncasted;
-	int count = c0.count();
-	fn(dt, udata, c0.data(), c1.data(), c2.data(), c3.data(), c4.data(), c5.data(), count);
-}
-
-static void cf_s_7(float dt, void* fn_uncasted, void* udata, cf_typeless_array& c0, cf_typeless_array& c1, cf_typeless_array& c2, cf_typeless_array& c3, cf_typeless_array& c4, cf_typeless_array& c5, cf_typeless_array& c6)
-{
-	CUTE_ASSERT(c0.count() == c1.count() && c0.count() == c2.count() && c0.count() == c3.count() && c0.count() == c4.count() && c0.count() == c5.count() && c0.count() == c6.count());
-	auto fn = (void (*)(float, void*, void*, void*, void*, void*, void*, void*, void*, int))fn_uncasted;
-	int count = c0.count();
-	fn(dt, udata, c0.data(), c1.data(), c2.data(), c3.data(), c4.data(), c5.data(), c6.data(), count);
-}
-
-static void cf_s_8(float dt, void* fn_uncasted, void* udata, cf_typeless_array& c0, cf_typeless_array& c1, cf_typeless_array& c2, cf_typeless_array& c3, cf_typeless_array& c4, cf_typeless_array& c5, cf_typeless_array& c6, cf_typeless_array& c7)
-{
-	CUTE_ASSERT(c0.count() == c1.count() && c0.count() == c2.count() && c0.count() == c3.count() && c0.count() == c4.count() && c0.count() == c5.count() && c0.count() == c6.count() && c0.count() == c7.count());
-	auto fn = (void (*)(float, void*, void*, void*, void*, void*, void*, void*, void*, void*, int))fn_uncasted;
-	int count = c0.count();
-	fn(dt, udata, c0.data(), c1.data(), c2.data(), c3.data(), c4.data(), c5.data(), c6.data(), c7.data(), count);
-}
-
-static inline void cf_s_match(cf_array<int>* matches, const cf_array<cf_strpool_id>& a, const cf_array<cf_strpool_id>& b)
-{
-=======
 static inline int s_match(const array<strpool_id>& a, const array<strpool_id>& b)
 {
 	int matches = 0;
->>>>>>> 4d540546
 	for (int i = 0; i < a.count(); ++i) {
 		for (int j = 0; j < b.count(); ++j) {
 			if (a[i].val == b[j].val) {
@@ -430,17 +328,10 @@
 
 void cf_ecs_run_systems(float dt)
 {
-<<<<<<< HEAD
-	int system_count = cf_app->systems.count();
-	for (int i = 0; i < system_count; ++i) {
-		cf_system_internal_t* system = cf_app->systems + i;
-		void* update_fn = system->update_fn;
-=======
 	int system_count = app->systems.count();
 	for (int i = 0; i < system_count; ++i) {
 		system_internal_t* system = app->systems + i;
 		system_update_fn* update_fn = system->update_fn;
->>>>>>> 4d540546
 		auto pre_update_fn = system->pre_update_fn;
 		auto post_update_fn = system->post_update_fn;
 		void* udata = system->udata;
@@ -448,13 +339,8 @@
 		if (pre_update_fn) pre_update_fn(dt, udata);
 
 		if (update_fn) {
-<<<<<<< HEAD
-			for (int j = 0; j < cf_app->entity_collections.count(); ++j) {
-				cf_entity_collection_t* collection = cf_app->entity_collections.items() + j;
-=======
 			for (int j = 0; j < app->entity_collections.count(); ++j) {
 				entity_collection_t* collection = app->entity_collections.items() + j;
->>>>>>> 4d540546
 				CUTE_ASSERT(collection->component_tables.count() == collection->component_type_tuple.count());
 				int component_count = collection->component_tables.count();
 				cf_app->current_collection_type_being_iterated = cf_app->entity_collections.keys()[j];
@@ -462,26 +348,6 @@
 				CUTE_DEFER(cf_app->current_collection_type_being_iterated = CF_INVALID_ENTITY_TYPE);
 				CUTE_DEFER(cf_app->current_collection_being_updated = NULL);
 
-<<<<<<< HEAD
-				cf_array<int> matches;
-				cf_s_match(&matches, system->component_type_tuple, collection->component_type_tuple);
-
-				cf_array<cf_typeless_array>& tables = collection->component_tables;
-
-				if (matches.count() == system->component_type_tuple.count()) {
-					switch (matches.count()) {
-						case 0: cf_s_0(dt, update_fn, udata); break;
-						case 1: cf_s_1(dt, update_fn, udata, tables[matches[0]]); break;
-						case 2: cf_s_2(dt, update_fn, udata, tables[matches[0]], tables[matches[1]]); break;
-						case 3: cf_s_3(dt, update_fn, udata, tables[matches[0]], tables[matches[1]], tables[matches[2]]); break;
-						case 4: cf_s_4(dt, update_fn, udata, tables[matches[0]], tables[matches[1]], tables[matches[2]], tables[matches[3]]); break;
-						case 5: cf_s_5(dt, update_fn, udata, tables[matches[0]], tables[matches[1]], tables[matches[2]], tables[matches[3]], tables[matches[4]]); break;
-						case 6: cf_s_6(dt, update_fn, udata, tables[matches[0]], tables[matches[1]], tables[matches[2]], tables[matches[3]], tables[matches[4]], tables[matches[5]]); break;
-						case 7: cf_s_7(dt, update_fn, udata, tables[matches[0]], tables[matches[1]], tables[matches[2]], tables[matches[3]], tables[matches[4]], tables[matches[5]], tables[matches[6]]); break;
-						case 8: cf_s_8(dt, update_fn, udata, tables[matches[0]], tables[matches[1]], tables[matches[2]], tables[matches[3]], tables[matches[4]], tables[matches[5]], tables[matches[6]], tables[matches[7]]); break;
-						default: CUTE_ASSERT(0);
-					}
-=======
 				int matches = s_match(system->component_type_tuple, collection->component_type_tuple);
 
 				if (matches == system->component_type_tuple.count()) {
@@ -490,7 +356,6 @@
 					s_arrays.types = collection->component_type_tuple.data();
 					s_arrays.entities = collection->entity_handles.data();
 					update_fn(dt, &s_arrays, collection->component_tables[0].count(), udata);
->>>>>>> 4d540546
 				}
 			}
 		}
