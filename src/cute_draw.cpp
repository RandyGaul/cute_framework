--- conflicted
+++ resolved
@@ -50,15 +50,10 @@
 #define STB_TRUETYPE_IMPLEMENTATION
 #include <stb/stb_truetype.h>
 
-<<<<<<< HEAD
-#define STB_COMPRESS_IMPLEMENTATION
-#include <stb/stb_compress.h>
-=======
 #include <imgui.h>
 #include <imgui_internal.h>
 #define CIMGUI_DEFINE_ENUMS_AND_STRUCTS
 #include <cimgui.h>
->>>>>>> 088f315a
 
 #include <algorithm>
 
@@ -69,7 +64,6 @@
 
 using namespace Cute;
 
-<<<<<<< HEAD
 #define VA_TYPE_SPRITE               (0)
 #define VA_TYPE_TEXT                 (1)
 #define VA_TYPE_BOX                  (2)
@@ -79,13 +73,6 @@
 #define VA_TYPE_SEGMENT_CHAIN_END    (6)
 #define VA_TYPE_TRIANGLE             (7)
 #define VA_TYPE_TRIANGLE_SDF         (8)
-=======
-#define VA_TYPE_SPRITE (0)
-#define VA_TYPE_SHAPE  (1)
-#define VA_TYPE_TEXT   (2)
-
-CF_STATIC_ASSERT(sizeof(BatchGeometry) <= 64, "Try to fix this nicely into a cache line.");
->>>>>>> 088f315a
 
 SPRITEBATCH_U64 cf_generate_texture_handle(void* pixels, int w, int h, void* udata)
 {
@@ -229,15 +216,9 @@
 		{
 			bool clipped_away = false;
 			if (geom.do_clipping) {
-<<<<<<< HEAD
 				CUTE_ASSERT(geom.is_text);
 		
 				CF_Aabb bb = make_aabb(geom.c, geom.b);
-=======
-				CF_ASSERT(geom.is_text);
-
-				CF_Aabb bb = make_aabb(geom.p3, geom.p1);
->>>>>>> 088f315a
 				CF_Aabb clip = geom.clip;
 				float top = clip.max.y;
 				float left = clip.min.x;
@@ -467,7 +448,6 @@
 	cf_camera_dimensions((float)app->w, (float)app->h);
 
 	// Mesh + vertex attributes.
-<<<<<<< HEAD
 	draw->mesh = cf_make_mesh(CF_USAGE_TYPE_STREAM, CUTE_MB * 25, 0, 0);
 	CF_VertexAttribute attrs[10] = { };
 	attrs[0].name = "in_pos";
@@ -501,23 +481,6 @@
 	attrs[9].format = CF_VERTEX_FORMAT_UBYTE4N;
 	attrs[9].offset = CUTE_OFFSET_OF(DrawVertex, type);
 	cf_mesh_set_attributes(draw->mesh, attrs, CUTE_ARRAY_SIZE(attrs), sizeof(DrawVertex), 0);
-=======
-	draw->mesh = cf_make_mesh(CF_USAGE_TYPE_STREAM, CF_MB * 25, 0, 0);
-	CF_VertexAttribute attrs[4] = { };
-	attrs[0].name = "in_pos";
-	attrs[0].format = CF_VERTEX_FORMAT_FLOAT2;
-	attrs[0].offset = CF_OFFSET_OF(DrawVertex, position);
-	attrs[1].name = "in_uv";
-	attrs[1].format = CF_VERTEX_FORMAT_FLOAT2;
-	attrs[1].offset = CF_OFFSET_OF(DrawVertex, uv);
-	attrs[2].name = "in_col";
-	attrs[2].format = CF_VERTEX_FORMAT_UBYTE4N;
-	attrs[2].offset = CF_OFFSET_OF(DrawVertex, color);
-	attrs[3].name = "in_params";
-	attrs[3].format = CF_VERTEX_FORMAT_UBYTE4N;
-	attrs[3].offset = CF_OFFSET_OF(DrawVertex, alpha);
-	cf_mesh_set_attributes(draw->mesh, attrs, CF_ARRAY_SIZE(attrs), sizeof(DrawVertex), 0);
->>>>>>> 088f315a
 
 	// Shaders.
 	draw->shader = CF_MAKE_SOKOL_SHADER(sprite_shd);
@@ -733,68 +696,10 @@
 
 void cf_draw_circle(CF_V2 position, float radius, float thickness)
 {
-<<<<<<< HEAD
 	s_draw_circle(position, thickness, radius, false);
 }
 
 void cf_draw_circle_fill(CF_V2 position, float radius)
-=======
-	if (draw->antialias.last()) {
-		draw->temp.ensure_capacity(iters);
-		draw->temp.clear();
-		CF_V2 p0 = cf_v2(p.x + r, p.y);
-		draw->temp.add(p0);
-
-		for (int i = 1; i < iters; i++) {
-			float a = (i / (float)iters) * (2.0f * CF_PI);
-			CF_V2 n = cf_from_angle(a);
-			CF_V2 p1 = p + n * r;
-			draw->temp.add(p1);
-			p0 = p1;
-		}
-
-		cf_draw_polyline(draw->temp.data(), draw->temp.size(), thickness, true, 0);
-	} else {
-		float half_thickness = thickness * 0.5f;
-		CF_V2 p0 = cf_v2(p.x + r - half_thickness, p.y);
-		CF_V2 p1 = cf_v2(p.x + r + half_thickness, p.y);
-
-		for (int i = 1; i <= iters; i++) {
-			float a = (i / (float)iters) * (2.0f * CF_PI);
-			CF_V2 n = cf_from_angle(a);
-			CF_V2 p2 = p + n * (r + half_thickness);
-			CF_V2 p3 = p + n * (r - half_thickness);
-			cf_draw_quad_fill2(p0, p1, p2, p3);
-			p1 = p2;
-			p0 = p3;
-		}
-	}
-}
-
-void cf_draw_circle2(CF_Circle circle, int iters, float thickness)
-{
-	cf_draw_circle(circle.p, circle.r, iters, thickness);
-}
-
-void cf_draw_circle_fill(CF_V2 p, float r, int iters)
-{
-	CF_V2 prev = cf_v2(r, 0);
-
-	for (int i = 1; i <= iters; ++i) {
-		float a = (i / (float)iters) * (2.0f * CF_PI);
-		CF_V2 next = cf_from_angle(a) * r;
-		cf_draw_tri_fill(p + prev, p + next, p);
-		prev = next;
-	}
-}
-
-void cf_draw_circle_fill2(CF_Circle circle, int iters)
-{
-	cf_draw_circle_fill(circle.p, circle.r, iters);
-}
-
-static void s_circle_arc_aa(CF_V2 p, CF_V2 center_of_arc, float range, int iters, float thickness)
->>>>>>> 088f315a
 {
 	s_draw_circle(position, 0, radius, true);
 }
@@ -837,43 +742,12 @@
 
 void cf_draw_capsule(CF_V2 a, CF_V2 b, float radius, float thickness)
 {
-<<<<<<< HEAD
 	s_draw_capsule(a, b, thickness, radius, false);
-=======
-	if (draw->antialias.last()) {
-		draw->temp.ensure_capacity(iters * 2 + 2);
-		draw->temp.clear();
-		s_circle_arc_aa(a, a - cf_norm(a - b) * r, CF_PI, iters, thickness);
-		s_circle_arc_aa(b, b - cf_norm(b - a) * r, CF_PI, iters, thickness);
-		cf_draw_polyline(draw->temp.data(), draw->temp.count(), thickness, true, 0);
-	} else {
-		cf_draw_circle_arc(a, a - cf_norm(a - b) * r, CF_PI, iters, thickness);
-		cf_draw_circle_arc(b, b - cf_norm(b - a) * r, CF_PI, iters, thickness);
-		CF_V2 n = cf_skew(cf_norm(b - a)) * r;
-		CF_V2 q0 = a + n;
-		CF_V2 q1 = b + n;
-		CF_V2 q2 = b - n;
-		CF_V2 q3 = a - n;
-		cf_draw_line(q0, q1, thickness);
-		cf_draw_line(q2, q3, thickness);
-	}
->>>>>>> 088f315a
 }
 
 void cf_draw_capsule_fill(CF_V2 a, CF_V2 b, float radius)
 {
-<<<<<<< HEAD
 	s_draw_capsule(a, b, 0, radius, true);
-=======
-	cf_draw_circle_arc_fill(a, a - cf_norm(a - b) * r, CF_PI, iters);
-	cf_draw_circle_arc_fill(b, b - cf_norm(b - a) * r, CF_PI, iters);
-	CF_V2 n = cf_skew(cf_norm(b - a)) * r;
-	CF_V2 q0 = a + n;
-	CF_V2 q1 = b + n;
-	CF_V2 q2 = b - n;
-	CF_V2 q3 = a - n;
-	cf_draw_quad_fill2(q0, q1, q2, q3);
->>>>>>> 088f315a
 }
 
 void CUTE_INLINE s_bounding_box_of_triangle(v2 a, v2 b, v2 c, float radius, float stroke, v2* out)
@@ -951,29 +825,17 @@
 	s_cf_draw_tri(p0, p1, p2, 0, 0, true);
 }
 
-<<<<<<< HEAD
 void cf_draw_tri_rounded(CF_V2 p0, CF_V2 p1, CF_V2 p2, float thickness, float radius)
-=======
-CF_INLINE static CF_V2 s_rot_b_about_a(CF_SinCos r, CF_V2 b, CF_V2 a)
->>>>>>> 088f315a
 {
 	s_cf_draw_tri(p0, p1, p2, thickness, radius, false);
 }
 
-<<<<<<< HEAD
 void cf_draw_tri_fill_rounded(CF_V2 p0, CF_V2 p1, CF_V2 p2, float radius)
-=======
-CF_INLINE static void s_bevel_arc_feather(CF_V2 b, CF_V2 i3, CF_V2 f3, CF_V2 i4, CF_V2 f4, CF_Color c0, CF_Color c1, int bevel_count)
->>>>>>> 088f315a
 {
 	s_cf_draw_tri(p0, p1, p2, 0, radius, true);
 }
 
-<<<<<<< HEAD
 void cf_draw_line(CF_V2 p0, CF_V2 p1, float thickness)
-=======
-CF_INLINE static void s_bevel_arc(CF_V2 b, CF_V2 i3, CF_V2 i4, int bevel_count)
->>>>>>> 088f315a
 {
 	s_draw_capsule(p0, p1, 0, thickness, true);
 }
@@ -1041,7 +903,6 @@
 			}
 		}
 
-<<<<<<< HEAD
 		s.geom.type = BATCH_GEOMETRY_TYPE_SEGMENT_CHAIN_MIDDLE;
 		s_bounding_box_of_capsule(beg, end, thickness, 0, s.geom.box);
 		s.geom.box[0] = mul(m, s.geom.box[0]);
@@ -1053,79 +914,6 @@
 		s.geom.c = c;
 		s.geom.d = d;
 		spritebatch_push(&draw->sb, s);
-=======
-	// Special case for the first iteration -- previous endpoints i0, i1, f0, f1 and accompanying
-	// normals n0, fn0 need to be pre-computed, as each loop iteration of do_polyline_corner
-	// expects these values to be setup properly. We backup the indices for points a, b, an c by
-	// -1 then call do_polyline_corner (without rendering any geometry), which calculates correct
-	// initial values for the next call to do_polyline_corner.
-	if (loop) {
-		a = points[count - 1];
-		b = points[0];
-		CF_V2 c = points[1];
-		n0 = cf_skew(cf_norm(b - a)) * inner_half;
-		fn0 = cf_norm(n0) * outer_half;
-		do_polyline_corner(c, false);
-	} else {
-		end -= 2;
-	}
-
-	// Main loop, emit geometry about each corner of the polyline.
-	do {
-		CF_V2 c = points[i];
-		do_polyline_corner(c, true);
-		iter++;
-		i = i + 1 == count ? 0 : i + 1;
-	} while (iter < end);
-
-	// End case for non-loops.
-	if (!loop) {
-		if (feather) {
-			cf_draw_quad_fill2(a, b, b + n0, i0);
-			cf_draw_quad_fill2(a, i1, b - n0, b);
-			cf_draw_quad_fill3(f0, i0, b + n0, b + fn0, c1, c0, c0, c1);
-			cf_draw_quad_fill3(b - fn0, b - n0, i1, f1, c1, c0, c0, c1);
-
-			// End caps.
-			CF_V2 n = cf_norm(b - a) * alias_scale;
-			cf_draw_quad_fill3(b - n0, b + n0, b + n0 + n, b - n0 + n, c0, c0, c1, c1);
-			cf_draw_quad_fill3(b - fn0, b - n0, b - n0 + n, b - fn0 + n, c1, c0, c1, c1);
-			cf_draw_quad_fill3(b + fn0, b + n0, b + n0 + n, b + fn0 + n, c1, c0, c1, c1);
-
-			a = points[1];
-			b = points[0];
-			n = cf_norm(b - a) * alias_scale;
-			n0 = cf_skew(cf_norm(b - a)) * inner_half;
-			fn0 = cf_norm(n0) * outer_half;
-			cf_draw_quad_fill3(b - n0, b + n0, b + n0 + n, b - n0 + n, c0, c0, c1, c1);
-			cf_draw_quad_fill3(b - fn0, b - n0, b - n0 + n, b - fn0 + n, c1, c0, c1, c1);
-			cf_draw_quad_fill3(b + fn0, b + n0, b + n0 + n, b + fn0 + n, c1, c0, c1, c1);
-		} else {
-			cf_draw_quad_fill3(a, b, b + n0, i0, c0, c0, c1, c1);
-			cf_draw_quad_fill3(a, i1, b - n0, b, c0, c1, c1, c0);
-		}
-	}
-}
-
-void cf_draw_polyline(CF_V2* points, int count, float thickness, bool loop, int bevel_count)
-{
-	CF_ASSERT(count >= 3);
-	CF_Color color = draw->colors.last();
-	float scale = (float)app->w / draw->cam_dimensions.x; // Assume x/y uniform scaling.
-	float alias_scale = 1.0f / scale;
-	bool thick_line = thickness > alias_scale;
-	thickness = cf_max(thickness, alias_scale);
-	if (draw->antialias.last()) {
-		CF_Color no_alpha = color;
-		no_alpha.a = 0;
-		if (thick_line) {
-			s_polyline(points, count, thickness, color, no_alpha, loop, true, alias_scale, bevel_count);
-		} else {
-			s_polyline(points, count, alias_scale * 2.0f, color, no_alpha, loop, false, 0, bevel_count);
-		}
-	} else {
-		s_polyline(points, count, thickness, color, color, loop, false, 0, bevel_count);
->>>>>>> 088f315a
 	}
 }
 
@@ -2106,7 +1894,6 @@
 			}
 		}
 
-<<<<<<< HEAD
 		// Actually render the sprite.
 		if (visible) {
 			s.geom.a = mul(draw->cam, V2(q0.x, q1.y));
@@ -2117,19 +1904,6 @@
 			s.geom.clip = make_aabb(mul(draw->cam, clip.min), mul(draw->cam, clip.max));
 			s.geom.do_clipping = do_clipping;
 			s.geom.is_text = true;
-=======
-		// Actually render the sprite. 
-		// Test text_length using <= because index is already incremented at the beginning of the function
-		if (visible && index <= text_length) {
-			s.geom.u.sprite.p0 = mul(draw->cam, V2(q0.x, q1.y));
-			s.geom.u.sprite.p1 = mul(draw->cam, V2(q1.x, q1.y));
-			s.geom.u.sprite.p2 = mul(draw->cam, V2(q1.x, q0.y));
-			s.geom.u.sprite.p3 = mul(draw->cam, V2(q0.x, q0.y));
-			s.geom.u.sprite.c = premultiply(to_pixel(color));
-			s.geom.u.sprite.clip = make_aabb(mul(draw->cam, clip.min), mul(draw->cam, clip.max));
-			s.geom.u.sprite.do_clipping = do_clipping;
-			s.geom.u.sprite.is_text = true;
->>>>>>> 088f315a
 			s.sort_bits = draw->layers.last();
 
 			spritebatch_push(&draw->sb, s);
