/*
	Cute Framework
	Copyright (C) 2019 Randy Gaul https://randygaul.net

	This software is provided 'as-is', without any express or implied
	warranty.  In no event will the authors be held liable for any damages
	arising from the use of this software.

	Permission is granted to anyone to use this software for any purpose,
	including commercial applications, and to alter it and redistribute it
	freely, subject to the following restrictions:

	1. The origin of this software must not be misrepresented; you must not
	   claim that you wrote the original software. If you use this software
	   in a product, an acknowledgment in the product documentation would be
	   appreciated but is not required.
	2. Altered source versions must be plainly marked as such, and must not be
	   misrepresented as being the original software.
	3. This notice may not be removed or altered from any source distribution.
*/

#ifndef CUTE_ARRAY_H
#define CUTE_ARRAY_H


#include "cute_defines.h"
#include "cute_c_runtime.h"
#include "cute_alloc.h"

#ifdef __cplusplus
extern "C" {
#endif // __cplusplus

CUTE_INLINE void cf_array_ensure_capacity(void** items, int items_count, int *items_capacity, int items_element_size, int required_capacity, void* user_allocator_context)
{
	if (required_capacity > *items_capacity) {
		int new_capacity = *items_capacity ? *items_capacity * 2 : 256;
		while (new_capacity < required_capacity) {
			new_capacity <<= 1;
			CUTE_ASSERT(new_capacity); // Detect overflow.
		}

		size_t new_size = items_element_size * new_capacity;
		void* new_items = CUTE_ALLOC(new_size, user_allocator_context);
		CUTE_ASSERT(new_items);
		CUTE_MEMCPY(new_items, *items, items_element_size * items_count);
		CUTE_FREE(*items, user_allocator_context);
		*items = new_items;
		*items_capacity = new_capacity;
	}
}

#ifdef __cplusplus
}
#endif // __cplusplus

#ifdef CUTE_CPP

/**
 * Implements a basic growable array data structure. Constructors and destructors are called, but this
 * class does *not* act as a drop-in replacement for std::vector, as there are no iterators.
 *
 * The main purpose of this class is to reduce the lines of code included compared to std::vector,
 * and also more importantly to have fast debug performance.
 */

template <typename T>
struct cf_array
{
	cf_array();
	cf_array(cf_initializer_list<T> list);
	cf_array(const cf_array<T>& other);
	cf_array(cf_array<T>&& other);
	cf_array(void* user_allocator_context);
	cf_array(int capacity, void* user_allocator_context);
	cf_array(T* data, int count, int capacity, void* user_allocator_context);
	~cf_array();

	T& add();
	T& add(const T& item);
	T& add(T&& item);
	T& insert(int index);
	T& insert(int index, const T& item);
	T& insert(int index, T&& item);
	void set(int index, const T& item);
	void remove(int index);
	T pop();
	void unordered_remove(int index);
	void copy(int src, int dst, int count = 1);
	void clear();
	void ensure_capacity(int num_elements);
	void ensure_count(int count);
	void set_count(int count);
	void steal_from(cf_array<T>* steal_from_me);
	void steal_from(cf_array<T>& steal_from_me);
	void reverse();

	int capacity() const;
	int count() const;
	int size() const;

	T* begin();
	const T* begin() const;
	T* end();
	const T* end() const;

	T& operator[](int index);
	const T& operator[](int index) const;

	T* operator+(int index);
	const T* operator+(int index) const;

	const cf_array<T>& operator=(const cf_array<T>& rhs);
	const cf_array<T>& operator=(cf_array<T>&& rhs);

	T& last();
	const T& last() const;

	T* data();
	const T* data() const;

	//private:
	int m_capacity = 0;
	int m_count = 0;
	T* m_items = NULL;
	void* m_mem_ctx = NULL;
};

// -------------------------------------------------------------------------------------------------

template <typename T>
cf_array<T>::cf_array()
{}

template <typename T>
cf_array<T>::cf_array(cf_initializer_list<T> list)
{
	ensure_capacity((int)list.size());
	for (const T* i = list.begin(); i < list.end(); ++i) {
		add(*i);
	}
}

template <typename T>
cf_array<T>::cf_array(const cf_array<T>& other)
{
	ensure_capacity((int)other.count());
	for (int i = 0; i < other.count(); ++i) {
		add(other[i]);
	}
}

template <typename T>
cf_array<T>::cf_array(cf_array<T>&& other)
{
	steal_from(&other);
}

template <typename T>
cf_array<T>::cf_array(void* user_allocator_context)
	: m_mem_ctx(user_allocator_context)
{}

template <typename T>
cf_array<T>::cf_array(int capacity, void* user_allocator_context)
	: m_capacity(capacity)
	, m_mem_ctx(user_allocator_context)
{
	m_items = (T*)CUTE_ALLOC(sizeof(T) * capacity, m_mem_ctx);
	CUTE_ASSERT(m_items);
}


template <typename T>
cf_array<T>::cf_array(T* data, int count, int capacity, void* user_allocator_context)
	: m_items(data)
	, m_count(count)
	, m_capacity(capacity)
	, m_mem_ctx(user_allocator_context)
{
	CUTE_ASSERT(m_items);
}


template <typename T>
cf_array<T>::~cf_array()
{
	for (int i = 0; i < m_count; ++i) {
		T* slot = m_items + i;
		slot->~T();
	}
	CUTE_FREE(m_items, m_mem_ctx);
}

template <typename T>
T& cf_array<T>::add()
{
	ensure_capacity(m_count + 1);
	T* slot = m_items + m_count++;
	CUTE_PLACEMENT_NEW(slot) T;
	return *slot;
}

template <typename T>
T& cf_array<T>::add(const T& item)
{
	ensure_capacity(m_count + 1);
	T* slot = m_items + m_count++;
	CUTE_PLACEMENT_NEW(slot) T(item);
	return *slot;
}

template <typename T>
T& cf_array<T>::add(T&& item)
{
	ensure_capacity(m_count + 1);
	T* slot = m_items + m_count++;
	CUTE_PLACEMENT_NEW(slot) T(move(item));
	return *slot;
}

template <typename T>
T& cf_array<T>::insert(int index)
{
	CUTE_ASSERT(index >= 0 && index < m_count);
	add();
	int count_to_move = m_count - 1 - index;
	CUTE_MEMMOVE(m_items + index + 1, m_items + index, sizeof(T) * count_to_move);
	return m_items[index];
}

template <typename T>
T& cf_array<T>::insert(int index, const T& item)
{
	CUTE_ASSERT(index >= 0 && index < m_count);
	add();
	int count_to_move = m_count - 1 - index;
	CUTE_MEMMOVE(m_items + index + 1, m_items + index, sizeof(T) * count_to_move);
	T* slot = m_items + index;
	CUTE_PLACEMENT_NEW(slot) T(item);
	return *slot;
}

template <typename T>
T& cf_array<T>::insert(int index, T&& item)
{
	CUTE_ASSERT(index >= 0 && index < m_count);
	add();
	int count_to_move = m_count - 1 - index;
	CUTE_MEMMOVE(m_items + index + 1, m_items + index, sizeof(T) * count_to_move);
	T* slot = m_items + index;
	CUTE_PLACEMENT_NEW(slot) T(move(item));
	return *slot;
}

template <typename T>
void cf_array<T>::set(int index, const T& item)
{
	CUTE_ASSERT(index >= 0 && index < m_count);
	T* slot = m_items + index;
	*slot = item;
}

template <typename T>
void cf_array<T>::remove(int index)
{
	CUTE_ASSERT(index >= 0 && index < m_count);
	T* slot = m_items + index;
	slot->~T();
	int count_to_move = m_count - 1 - index;
	CUTE_MEMMOVE(m_items + index, m_items + index + 1, sizeof(T) * count_to_move);
	--m_count;
}

template <typename T>
T cf_array<T>::pop()
{
	CUTE_ASSERT(m_count > 0);
	T* slot = m_items + m_count - 1;
	T val = move(m_items[--m_count]);
	slot->~T();
	return val;
}

template <typename T>
void cf_array<T>::unordered_remove(int index)
{
	CUTE_ASSERT(index >= 0 && index < m_count);
	T* slot = m_items + index;
	slot->~T();
	m_items[index] = m_items[--m_count];
}

template <typename T>
<<<<<<< HEAD
void cf_array<T>::clear()
=======
void array<T>::copy(int src, int dst, int count)
{
	CUTE_ASSERT(src >= 0 && src + count - 1 < m_count);
	CUTE_ASSERT(dst >= 0 && dst + count - 1 < m_count);
	for (int i = 0; i < count; ++i) {
		T* slot = m_items + dst + i;
		slot->~T();
		*slot = m_items[src + i];
	}
}

template <typename T>
void array<T>::clear()
>>>>>>> 4d540546
{
	for (int i = 0; i < m_count; ++i) {
		T* slot = m_items + i;
		slot->~T();
	}
	m_count = 0;
}

template <typename T>
void cf_array<T>::ensure_capacity(int num_elements)
{
	if (num_elements > m_capacity) {
		int new_capacity = m_capacity ? m_capacity * 2 : 256;
		while (new_capacity < num_elements) {
			new_capacity <<= 1;
			CUTE_ASSERT(new_capacity); // Detect overflow.
		}

		size_t new_size = sizeof(T) * new_capacity;
		T* new_items = (T*)CUTE_ALLOC(new_size, m_mem_ctx);
		CUTE_ASSERT(new_items);
		CUTE_MEMCPY(new_items, m_items, sizeof(T) * m_count);
		CUTE_FREE(m_items, m_mem_ctx);
		m_items = new_items;
		m_capacity = new_capacity;
	}
}

template <typename T>
void cf_array<T>::set_count(int count)
{
	CUTE_ASSERT(count < m_capacity || !count);
	if (m_count > count) {
		for (int i = count; i < m_count; ++i) {
			T* slot = m_items + i;
			slot->~T();
		}
	} else if (m_count < count) {
		for (int i = m_count; i < count; ++i) {
			T* slot = m_items + i;
			CUTE_PLACEMENT_NEW(slot) T;
		}
	}
	m_count = count;
}

template <typename T>
void cf_array<T>::ensure_count(int count)
{
	int old_count = m_count;
	ensure_capacity(count);
	if (m_count < count) {
		m_count = count;
		for (int i = old_count; i < count; ++i) {
			T* slot = m_items + i;
			CUTE_PLACEMENT_NEW(slot) T;
		}
	}
}

template <typename T>
void cf_array<T>::steal_from(cf_array<T>* steal_from_me)
{
	this->~cf_array<T>();
	m_capacity = steal_from_me->m_capacity;
	m_count = steal_from_me->m_count;
	m_items = steal_from_me->m_items;
	m_mem_ctx = steal_from_me->m_mem_ctx;
	CUTE_PLACEMENT_NEW(steal_from_me) cf_array<T>();
}

template <typename T>
void cf_array<T>::reverse()
{
	T* a = m_items;
	T* b = m_items + (m_count - 1);

	while (a < b) {
		T t = *a;
		*a = *b;
		*b = t;
		++a;
		--b;
	}
}

template <typename T>
void cf_array<T>::steal_from(cf_array<T>& steal_from_me)
{
	steal_from(&steal_from_me);
}

template <typename T>
int cf_array<T>::capacity() const
{
	return m_capacity;
}

template <typename T>
int cf_array<T>::count() const
{
	return m_count;
}

template <typename T>
int cf_array<T>::size() const
{
	return m_count;
}

template <typename T>
T* cf_array<T>::begin()
{
	return m_items;
}

template <typename T>
const T* cf_array<T>::begin() const
{
	return m_items;
}

template <typename T>
T* cf_array<T>::end()
{
	return m_items + m_count;
}

template <typename T>
const T* cf_array<T>::end() const
{
	return m_items + m_count;
}

template <typename T>
T& cf_array<T>::operator[](int index)
{
	CUTE_ASSERT(index >= 0 && index < m_count);
	return m_items[index];
}

template <typename T>
const T& cf_array<T>::operator[](int index) const
{
	CUTE_ASSERT(index >= 0 && index < m_count);
	return m_items[index];
}

template <typename T>
T* cf_array<T>::data()
{
	return m_items;
}

template <typename T>
const T* cf_array<T>::data() const
{
	return m_items;
}

template <typename T>
T* cf_array<T>::operator+(int index)
{
	CUTE_ASSERT(index >= 0 && index < m_count);
	return m_items + index;
}

template <typename T>
const T* cf_array<T>::operator+(int index) const
{
	CUTE_ASSERT(index >= 0 && index < m_count);
	return m_items + index;
}

template <typename T>
const cf_array<T>& cf_array<T>::operator=(const cf_array<T>& rhs)
{
	set_count(0);
	ensure_capacity((int)rhs.count());
	for (int i = 0; i < rhs.count(); ++i) {
		add(rhs[i]);
	}
	return *this;
}

template <typename T>
const cf_array<T>& cf_array<T>::operator=(cf_array<T>&& rhs)
{
	steal_from(rhs);
	return *this;
}

template <typename T>
T& cf_array<T>::last()
{
	return (*this)[m_count - 1];
}

template <typename T>
const T& cf_array<T>::last() const
{
	return (*this)[m_count - 1];
}

namespace cute
{
template <typename T> using array = cf_array<T>;
}

#endif // CUTE_CPP

#endif // CUTE_ARRAY_H<|MERGE_RESOLUTION|>--- conflicted
+++ resolved
@@ -292,9 +292,6 @@
 }
 
 template <typename T>
-<<<<<<< HEAD
-void cf_array<T>::clear()
-=======
 void array<T>::copy(int src, int dst, int count)
 {
 	CUTE_ASSERT(src >= 0 && src + count - 1 < m_count);
@@ -307,8 +304,7 @@
 }
 
 template <typename T>
-void array<T>::clear()
->>>>>>> 4d540546
+void cf_array<T>::clear()
 {
 	for (int i = 0; i < m_count; ++i) {
 		T* slot = m_items + i;
