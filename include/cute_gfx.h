--- conflicted
+++ resolved
@@ -48,25 +48,6 @@
 CUTE_API cf_matrix_t CUTE_CALL cf_matrix_identity();
 CUTE_API cf_matrix_t CUTE_CALL cf_matrix_ortho_2d(float w, float h, float x, float y);
 
-<<<<<<< HEAD
-typedef struct cf_gfx_buffer_t
-{
-	int stride;
-	int buffer_number;
-	int offset;
-	sg_buffer buffer[3];
-} cf_gfx_buffer_t;
-
-typedef struct cf_triple_buffer_t
-{
-	cf_gfx_buffer_t vbuf;
-	cf_gfx_buffer_t ibuf;
-
-	#ifdef CUTE_CPP
-	CUTE_INLINE void advance();
-	CUTE_INLINE sg_bindings bind();
-	#endif // CUTE_CPP
-=======
 struct buffer_t
 {
 	struct buf_t
@@ -147,26 +128,6 @@
 		}
 	}
 };
->>>>>>> 4d540546
-
-} cf_triple_buffer_t;
-
-CUTE_API CUTE_INLINE void CUTE_CALL cf_triple_buffer_advance(cf_triple_buffer_t* buffer)
-{
-	++buffer->vbuf.buffer_number; buffer->vbuf.buffer_number %= 3;
-	++buffer->ibuf.buffer_number; buffer->ibuf.buffer_number %= 3;
-}
-
-CUTE_API CUTE_INLINE sg_bindings CUTE_CALL cf_triple_buffer_bind(cf_triple_buffer_t* buffer)
-{
-	sg_bindings bind = { 0 };
-	bind.vertex_buffers[0] = buffer->vbuf.buffer[buffer->vbuf.buffer_number];
-	bind.vertex_buffer_offsets[0] = buffer->vbuf.offset;
-	bind.index_buffer = buffer->ibuf.buffer[buffer->ibuf.buffer_number];
-	bind.index_buffer_offset = buffer->ibuf.offset;
-	return bind;
-}
-
 
 CUTE_API cf_triple_buffer_t CUTE_CALL cf_triple_buffer_make(int vertex_data_size, int vertex_stride, int index_count /* = 0 */, int index_stride /* = 0 */);
 CUTE_API cf_error_t CUTE_CALL cf_triple_buffer_append(cf_triple_buffer_t* buffer, int vertex_count, const void* vertices, int index_count /* = 0 */, const void* indices /* = NULL */);
