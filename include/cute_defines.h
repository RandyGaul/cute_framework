--- conflicted
+++ resolved
@@ -137,14 +137,11 @@
 
 struct cf_app_t;
 
-<<<<<<< HEAD
-#ifdef CUTE_CPP
-=======
 #ifndef CUTE_NO_WARNINGS
 #	define CUTE_WARN(...) fprintf(stderr, __VA_ARGS__)
 #endif
 
->>>>>>> 4d540546
+#ifdef CUTE_CPP
 // -------------------------------------------------------------------------------------------------
 // Avoid including <utility> header.
 
@@ -224,16 +221,14 @@
 
 #endif
 
-<<<<<<< HEAD
+#else // CUTE_WINDOWS
+
+#include <initializer_list>
+
+#endif // CUTE_WINDOWS
+
 template <typename T>
 using cf_initializer_list = std::initializer_list<T>;
-=======
-#else // CUTE_WINDOWS
-
-#include <initializer_list>
-
-#endif // CUTE_WINDOWS
->>>>>>> 4d540546
 
 namespace cute
 {
