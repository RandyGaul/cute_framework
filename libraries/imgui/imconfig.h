//-----------------------------------------------------------------------------
// COMPILE-TIME OPTIONS FOR DEAR IMGUI
// Runtime options (clipboard callbacks, enabling various features, etc.) can generally be set via the ImGuiIO structure.
// You can use ImGui::SetAllocatorFunctions() before calling ImGui::CreateContext() to rewire memory allocation functions.
//-----------------------------------------------------------------------------
// A) You may edit imconfig.h (and not overwrite it when updating Dear ImGui, or maintain a patch/rebased branch with your modifications to it)
// B) or '#define IMGUI_USER_CONFIG "my_imgui_config.h"' in your project and then add directives in your own file without touching this template.
//-----------------------------------------------------------------------------
// You need to make sure that configuration settings are defined consistently _everywhere_ Dear ImGui is used, which include the imgui*.cpp
// files but also _any_ of your code that uses Dear ImGui. This is because some compile-time options have an affect on data structures.
// Defining those options in imconfig.h will ensure every compilation unit gets to see the same data structure layouts.
// Call IMGUI_CHECKVERSION() from your .cpp files to verify that the data structures your files are using are matching the ones imgui.cpp is using.
//-----------------------------------------------------------------------------

#pragma once

#include <cute_math.h>

//---- Define assertion handler. Defaults to calling assert().
// If your macro uses multiple statements, make sure is enclosed in a 'do { .. } while (0)' block so it can be used as a single statement.
//#define IM_ASSERT(_EXPR)  MyAssert(_EXPR)
//#define IM_ASSERT(_EXPR)  ((void)(_EXPR))     // Disable asserts

//---- Define attributes of all API symbols declarations, e.g. for DLL under Windows
// Using Dear ImGui via a shared library is not recommended, because of function call overhead and because we don't guarantee backward nor forward ABI compatibility.
// DLL users: heaps and globals are not shared across DLL boundaries! You will need to call SetCurrentContext() + SetAllocatorFunctions()
// for each static/DLL boundary you are calling from. Read "Context and Memory Allocators" section of imgui.cpp for more details.
#define IMGUI_API CUTE_API

//---- Don't define obsolete functions/enums/behaviors. Consider enabling from time to time after updating to avoid using soon-to-be obsolete function/names.
//#define IMGUI_DISABLE_OBSOLETE_FUNCTIONS
//#define IMGUI_DISABLE_OBSOLETE_KEYIO                      // 1.87: disable legacy io.KeyMap[]+io.KeysDown[] in favor io.AddKeyEvent(). This will be folded into IMGUI_DISABLE_OBSOLETE_FUNCTIONS in a few versions.

//---- Disable all of Dear ImGui or don't implement standard windows/tools.
// It is very strongly recommended to NOT disable the demo windows and debug tool during development. They are extremely useful in day to day work. Please read comments in imgui_demo.cpp.
//#define IMGUI_DISABLE                                     // Disable everything: all headers and source files will be empty.
//#define IMGUI_DISABLE_DEMO_WINDOWS                        // Disable demo windows: ShowDemoWindow()/ShowStyleEditor() will be empty.
//#define IMGUI_DISABLE_DEBUG_TOOLS                         // Disable metrics/debugger and other debug tools: ShowMetricsWindow(), ShowDebugLogWindow() and ShowStackToolWindow() will be empty (this was called IMGUI_DISABLE_METRICS_WINDOW before 1.88).

//---- Don't implement some functions to reduce linkage requirements.
//#define IMGUI_DISABLE_WIN32_DEFAULT_CLIPBOARD_FUNCTIONS   // [Win32] Don't implement default clipboard handler. Won't use and link with OpenClipboard/GetClipboardData/CloseClipboard etc. (user32.lib/.a, kernel32.lib/.a)
//#define IMGUI_ENABLE_WIN32_DEFAULT_IME_FUNCTIONS          // [Win32] [Default with Visual Studio] Implement default IME handler (require imm32.lib/.a, auto-link for Visual Studio, -limm32 on command-line for MinGW)
//#define IMGUI_DISABLE_WIN32_DEFAULT_IME_FUNCTIONS         // [Win32] [Default with non-Visual Studio compilers] Don't implement default IME handler (won't require imm32.lib/.a)
//#define IMGUI_DISABLE_WIN32_FUNCTIONS                     // [Win32] Won't use and link with any Win32 function (clipboard, ime).
//#define IMGUI_ENABLE_OSX_DEFAULT_CLIPBOARD_FUNCTIONS      // [OSX] Implement default OSX clipboard handler (need to link with '-framework ApplicationServices', this is why this is not the default).
//#define IMGUI_DISABLE_DEFAULT_FORMAT_FUNCTIONS            // Don't implement ImFormatString/ImFormatStringV so you can implement them yourself (e.g. if you don't want to link with vsnprintf)
//#define IMGUI_DISABLE_DEFAULT_MATH_FUNCTIONS              // Don't implement ImFabs/ImSqrt/ImPow/ImFmod/ImCos/ImSin/ImAcos/ImAtan2 so you can implement them yourself.
//#define IMGUI_DISABLE_FILE_FUNCTIONS                      // Don't implement ImFileOpen/ImFileClose/ImFileRead/ImFileWrite and ImFileHandle at all (replace them with dummies)
//#define IMGUI_DISABLE_DEFAULT_FILE_FUNCTIONS              // Don't implement ImFileOpen/ImFileClose/ImFileRead/ImFileWrite and ImFileHandle so you can implement them yourself if you don't want to link with fopen/fclose/fread/fwrite. This will also disable the LogToTTY() function.
//#define IMGUI_DISABLE_DEFAULT_ALLOCATORS                  // Don't implement default allocators calling malloc()/free() to avoid linking with them. You will need to call ImGui::SetAllocatorFunctions().
//#define IMGUI_DISABLE_SSE                                 // Disable use of SSE intrinsics even if available

//---- Include imgui_user.h at the end of imgui.h as a convenience
//#define IMGUI_INCLUDE_IMGUI_USER_H

//---- Pack colors to BGRA8 instead of RGBA8 (to avoid converting from one to another)
//#define IMGUI_USE_BGRA_PACKED_COLOR

//---- Use 32-bit for ImWchar (default is 16-bit) to support unicode planes 1-16. (e.g. point beyond 0xFFFF like emoticons, dingbats, symbols, shapes, ancient languages, etc...)
//#define IMGUI_USE_WCHAR32

//---- Avoid multiple STB libraries implementations, or redefine path/filenames to prioritize another version
// By default the embedded implementations are declared static and not available outside of Dear ImGui sources files.
//#define IMGUI_STB_TRUETYPE_FILENAME   "my_folder/stb_truetype.h"
//#define IMGUI_STB_RECT_PACK_FILENAME  "my_folder/stb_rect_pack.h"
//#define IMGUI_STB_SPRINTF_FILENAME    "my_folder/stb_sprintf.h"    // only used if enabled
//#define IMGUI_DISABLE_STB_TRUETYPE_IMPLEMENTATION
//#define IMGUI_DISABLE_STB_RECT_PACK_IMPLEMENTATION

//---- Use stb_sprintf.h for a faster implementation of vsnprintf instead of the one from libc (unless IMGUI_DISABLE_DEFAULT_FORMAT_FUNCTIONS is defined)
// Compatibility checks of arguments and formats done by clang and GCC will be disabled in order to support the extra formats provided by stb_sprintf.h.
//#define IMGUI_USE_STB_SPRINTF

//---- Use FreeType to build and rasterize the font atlas (instead of stb_truetype which is embedded by default in Dear ImGui)
// Requires FreeType headers to be available in the include path. Requires program to be compiled with 'misc/freetype/imgui_freetype.cpp' (in this repository) + the FreeType library (not provided).
// On Windows you may use vcpkg with 'vcpkg install freetype --triplet=x64-windows' + 'vcpkg integrate install'.
//#define IMGUI_ENABLE_FREETYPE

//---- Use stb_truetype to build and rasterize the font atlas (default)
// The only purpose of this define is if you want force compilation of the stb_truetype backend ALONG with the FreeType backend.
//#define IMGUI_ENABLE_STB_TRUETYPE

//---- Define constructor and implicit cast operators to convert back<>forth between your math types and ImVec2/ImVec4.
// This will be inlined as part of ImVec2 and ImVec4 class declarations.
<<<<<<< HEAD
#define IM_VEC2_CLASS_EXTRA                                                 \
        ImVec2(const cf_v2& f) { x = f.x; y = f.y; }                           \
        operator cf_v2() const { return cf_V2(x,y); }
/*
=======
#define IM_VEC2_CLASS_EXTRA                                                       \
        constexpr ImVec2(const cute::v2& f) : x(f.x), y(f.y) {}                   \
        operator cute::v2() const { return cute::v2(x,y); }
>>>>>>> 4d540546

//#define IM_VEC4_CLASS_EXTRA                                                     \
//        constexpr ImVec4(const MyVec4& f) : x(f.x), y(f.y), z(f.z), w(f.w) {}   \
//        operator MyVec4() const { return MyVec4(x,y,z,w); }

//---- Use 32-bit vertex indices (default is 16-bit) is one way to allow large meshes with more than 64K vertices.
// Your renderer backend will need to support it (most example renderer backends support both 16/32-bit indices).
// Another way to allow large meshes while keeping 16-bit indices is to handle ImDrawCmd::VtxOffset in your renderer.
// Read about ImGuiBackendFlags_RendererHasVtxOffset for details.
//#define ImDrawIdx unsigned int

//---- Override ImDrawCallback signature (will need to modify renderer backends accordingly)
//struct ImDrawList;
//struct ImDrawCmd;
//typedef void (*MyImDrawCallback)(const ImDrawList* draw_list, const ImDrawCmd* cmd, void* my_renderer_user_data);
//#define ImDrawCallback MyImDrawCallback

//---- Debug Tools: Macro to break in Debugger
// (use 'Metrics->Tools->Item Picker' to pick widgets with the mouse and break into them for easy debugging.)
//#define IM_DEBUG_BREAK  IM_ASSERT(0)
//#define IM_DEBUG_BREAK  __debugbreak()

//---- Debug Tools: Have the Item Picker break in the ItemAdd() function instead of ItemHoverable(),
// (which comes earlier in the code, will catch a few extra items, allow picking items other than Hovered one.)
// This adds a small runtime cost which is why it is not enabled by default.
//#define IMGUI_DEBUG_TOOL_ITEM_PICKER_EX

//---- Debug Tools: Enable slower asserts
//#define IMGUI_DEBUG_PARANOID

//---- Tip: You can add extra functions within the ImGui:: namespace, here or in your own headers files.
/*
namespace ImGui
{
    void MyFunction(const char* name, const MyMatrix44& v);
}
*/<|MERGE_RESOLUTION|>--- conflicted
+++ resolved
@@ -82,16 +82,9 @@
 
 //---- Define constructor and implicit cast operators to convert back<>forth between your math types and ImVec2/ImVec4.
 // This will be inlined as part of ImVec2 and ImVec4 class declarations.
-<<<<<<< HEAD
-#define IM_VEC2_CLASS_EXTRA                                                 \
-        ImVec2(const cf_v2& f) { x = f.x; y = f.y; }                           \
+#define IM_VEC2_CLASS_EXTRA                                                       \
+        constexpr ImVec2(const cf_v2& f) : x(f.x), y(f.y) {}                   \
         operator cf_v2() const { return cf_V2(x,y); }
-/*
-=======
-#define IM_VEC2_CLASS_EXTRA                                                       \
-        constexpr ImVec2(const cute::v2& f) : x(f.x), y(f.y) {}                   \
-        operator cute::v2() const { return cute::v2(x,y); }
->>>>>>> 4d540546
 
 //#define IM_VEC4_CLASS_EXTRA                                                     \
 //        constexpr ImVec4(const MyVec4& f) : x(f.x), y(f.y), z(f.z), w(f.w) {}   \
