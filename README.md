--- conflicted
+++ resolved
@@ -10,14 +10,9 @@
 - [ ] Android
 - [x] Web browsers
 - [x] Nintendo Switch
-<<<<<<< HEAD
-
-The underlying idea of Cute draws inspiration from the SDL2 library. A lot of focus placed on documentation and examples makes development with Cute as painless as possible, without getting in the way.
-=======
 - [x] And more (see [SDL2's supported platforms](https://wiki.libsdl.org/Installation))
 
 The underlying idea of Cute puts practicality up above all else. A lot of focus placed on documentation and examples makes development with Cute as painless as possible, without getting in the way of how you prefer to develop.
->>>>>>> c6732b22
 
 ## Download Cute
 
